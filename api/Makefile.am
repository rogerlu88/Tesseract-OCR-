--- conflicted
+++ resolved
@@ -66,31 +66,11 @@
 libtesseract_la_LDFLAGS += -version-info $(GENERIC_LIBRARY_VERSION)
 
 bin_PROGRAMS = tesseract
-<<<<<<< HEAD
-tesseract_SOURCES = $(top_srcdir)/api/tesseractmain.cpp
-=======
 tesseract_SOURCES = tesseractmain.cpp
->>>>>>> 1af9e327
 tesseract_CPPFLAGS = $(AM_CPPFLAGS)
 if VISIBILITY
 tesseract_CPPFLAGS += -DTESS_IMPORTS
 endif
-<<<<<<< HEAD
-
-tesseract_LDADD = libtesseract.la
-
-if USE_OPENCL
-tesseract_LDADD += $(OPENCL_LIB)
-endif
-
-if MINGW
-tesseract_LDADD += -lws2_32
-libtesseract_la_LDFLAGS += -no-undefined -Wl,--as-needed -lws2_32
-endif
-if ADD_RT
-tesseract_LDADD += -lrt
-endif
-=======
 
 tesseract_LDADD = libtesseract.la
 
@@ -105,4 +85,3 @@
 if ADD_RT
 tesseract_LDADD += -lrt
 endif
->>>>>>> 1af9e327
