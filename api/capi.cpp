#ifndef TESS_CAPI_INCLUDE_BASEAPI
#   define TESS_CAPI_INCLUDE_BASEAPI
#endif
#include "capi.h"
#include "genericvector.h"
#include "strngs.h"

TESS_API const char* TESS_CALL TessVersion()
{
    return TessBaseAPI::Version();
}

TESS_API void TESS_CALL TessDeleteText(char* text)
{
    delete [] text;
}

TESS_API void TESS_CALL TessDeleteTextArray(char** arr)
{
    for (char** pos = arr; *pos != NULL; ++pos)
        delete [] *pos;
    delete [] arr;
}

TESS_API void TESS_CALL TessDeleteIntArray(int* arr)
{
    delete [] arr;
}

TESS_API void TESS_CALL TessDeleteBlockList(BLOCK_LIST* block_list)
{
    TessBaseAPI::DeleteBlockList(block_list);
}

TESS_API TessResultRenderer* TESS_CALL TessTextRendererCreate(const char* outputbase)
{
    return new TessTextRenderer(outputbase);
}

TESS_API TessResultRenderer* TESS_CALL TessHOcrRendererCreate(const char* outputbase)
{
    return new TessHOcrRenderer(outputbase);
}

TESS_API TessResultRenderer* TESS_CALL TessHOcrRendererCreate2(const char* outputbase, BOOL font_info)
{
    return new TessHOcrRenderer(outputbase, font_info);
}

TESS_API TessResultRenderer* TESS_CALL TessPDFRendererCreate(const char* outputbase, const char* datadir)
{
    return new TessPDFRenderer(outputbase, datadir);
}

TESS_API TessResultRenderer* TESS_CALL TessUnlvRendererCreate(const char* outputbase)
{
    return new TessUnlvRenderer(outputbase);
}

TESS_API TessResultRenderer* TESS_CALL TessBoxTextRendererCreate(const char* outputbase)
{
    return new TessBoxTextRenderer(outputbase);
}

TESS_API void TESS_CALL TessDeleteResultRenderer(TessResultRenderer* renderer)
{
    delete [] renderer;
}

TESS_API void TESS_CALL TessResultRendererInsert(TessResultRenderer* renderer, TessResultRenderer* next)
{
    renderer->insert(next);
}

TESS_API TessResultRenderer* TESS_CALL TessResultRendererNext(TessResultRenderer* renderer)
{
    return renderer->next();
}

TESS_API BOOL TESS_CALL TessResultRendererBeginDocument(TessResultRenderer* renderer, const char* title)
{
    return renderer->BeginDocument(title);
}

TESS_API BOOL TESS_CALL TessResultRendererAddImage(TessResultRenderer* renderer, TessBaseAPI* api)
{
    return renderer->AddImage(api);
}

TESS_API BOOL TESS_CALL TessResultRendererEndDocument(TessResultRenderer* renderer)
{
    return renderer->EndDocument();
}

TESS_API const char* TESS_CALL TessResultRendererExtention(TessResultRenderer* renderer)
{
    return renderer->file_extension();
}

TESS_API const char* TESS_CALL TessResultRendererTitle(TessResultRenderer* renderer)
{
    return renderer->title();
}

TESS_API int TESS_CALL TessResultRendererImageNum(TessResultRenderer* renderer)
{
    return renderer->imagenum();
}

TESS_API TessBaseAPI* TESS_CALL TessBaseAPICreate()
{
    return new TessBaseAPI;
}

TESS_API void TESS_CALL TessBaseAPIDelete(TessBaseAPI* handle)
{
    delete handle;
}

TESS_API size_t TESS_CALL TessBaseAPIGetOpenCLDevice(TessBaseAPI* handle, void **device)
{
    return handle->getOpenCLDevice(device);
}

TESS_API void TESS_CALL TessBaseAPISetInputName(TessBaseAPI* handle, const char* name)
{
    handle->SetInputName(name);
}

TESS_API const char* TESS_CALL TessBaseAPIGetInputName(TessBaseAPI* handle)
{
    return handle->GetInputName();
}

TESS_API void TESS_CALL TessBaseAPISetInputImage(TessBaseAPI* handle, Pix* pix)
{
    handle->SetInputImage(pix);
}

TESS_API Pix* TESS_CALL TessBaseAPIGetInputImage(TessBaseAPI* handle)
{
    return handle->GetInputImage();
}

TESS_API int TESS_CALL TessBaseAPIGetSourceYResolution(TessBaseAPI* handle)
{
    return handle->GetSourceYResolution();
}

TESS_API const char* TESS_CALL TessBaseAPIGetDatapath(TessBaseAPI* handle)
{
    return handle->GetDatapath();
}

TESS_API void TESS_CALL TessBaseAPISetOutputName(TessBaseAPI* handle, const char* name)
{
    handle->SetOutputName(name);
}

TESS_API BOOL TESS_CALL TessBaseAPISetVariable(TessBaseAPI* handle, const char* name, const char* value)
{
    return handle->SetVariable(name, value) ? TRUE : FALSE;
}

TESS_API BOOL TESS_CALL TessBaseAPISetDebugVariable(TessBaseAPI* handle, const char* name, const char* value)
{
    return handle->SetVariable(name, value) ? TRUE : FALSE;
}

TESS_API BOOL TESS_CALL TessBaseAPIGetIntVariable(const TessBaseAPI* handle, const char* name, int* value)
{
    return handle->GetIntVariable(name, value) ? TRUE : FALSE;
}

TESS_API BOOL TESS_CALL TessBaseAPIGetBoolVariable(const TessBaseAPI* handle, const char* name, BOOL* value)
{
    bool boolValue;
    if (handle->GetBoolVariable(name, &boolValue))
    {
        *value = boolValue ? TRUE : FALSE;
        return TRUE;
    }
    else
    {
        return FALSE;
    }
}

TESS_API BOOL TESS_CALL TessBaseAPIGetDoubleVariable(const TessBaseAPI* handle, const char* name, double* value)
{
    return handle->GetDoubleVariable(name, value) ? TRUE : FALSE;
}

TESS_API const char* TESS_CALL TessBaseAPIGetStringVariable(const TessBaseAPI* handle, const char* name)
{
    return handle->GetStringVariable(name);
}

TESS_API void TESS_CALL TessBaseAPIPrintVariables(const TessBaseAPI* handle, FILE* fp)
{
    handle->PrintVariables(fp);
}

TESS_API BOOL TESS_CALL TessBaseAPIPrintVariablesToFile(const TessBaseAPI* handle, const char* filename)
{
    FILE* fp = fopen(filename, "w");
    if (fp != NULL)
    {
        handle->PrintVariables(fp);
        fclose(fp);
        return TRUE;
    }
    return FALSE;
}

TESS_API BOOL TESS_CALL TessBaseAPIGetVariableAsString(TessBaseAPI* handle, const char* name, STRING* val)
{
    return handle->GetVariableAsString(name, val) ? TRUE : FALSE;
}

TESS_API int TESS_CALL TessBaseAPIInit4(TessBaseAPI* handle, const char* datapath, const char* language,
    TessOcrEngineMode mode, char** configs, int configs_size,
    char** vars_vec, char** vars_values, size_t vars_vec_size,
    BOOL set_only_non_debug_params)
{
    GenericVector<STRING> varNames;
    GenericVector<STRING> varValues;
    if (vars_vec != NULL && vars_values != NULL) {
        for (size_t i = 0; i < vars_vec_size; i++) {
            varNames.push_back(STRING(vars_vec[i]));
            varValues.push_back(STRING(vars_values[i]));
        }
    }

    return handle->Init(datapath, language, mode, configs, configs_size, &varNames, &varValues, set_only_non_debug_params);
}


TESS_API int TESS_CALL TessBaseAPIInit1(TessBaseAPI* handle, const char* datapath, const char* language, TessOcrEngineMode oem,
                                        char** configs, int configs_size)
{
    return handle->Init(datapath, language, oem, configs, configs_size, NULL, NULL, false);
}

TESS_API int TESS_CALL TessBaseAPIInit2(TessBaseAPI* handle, const char* datapath, const char* language, TessOcrEngineMode oem)
{
    return handle->Init(datapath, language, oem);
}

TESS_API int TESS_CALL TessBaseAPIInit3(TessBaseAPI* handle, const char* datapath, const char* language)
{
    return handle->Init(datapath, language);
}

TESS_API const char* TESS_CALL TessBaseAPIGetInitLanguagesAsString(const TessBaseAPI* handle)
{
    return handle->GetInitLanguagesAsString();
}

TESS_API char** TESS_CALL TessBaseAPIGetLoadedLanguagesAsVector(const TessBaseAPI* handle)
{
    GenericVector<STRING> languages;
    handle->GetLoadedLanguagesAsVector(&languages);
    char** arr = new char*[languages.size() + 1];
    for (int index = 0; index < languages.size(); ++index)
        arr[index] = languages[index].strdup();
    arr[languages.size()] = NULL;
    return arr;
}

TESS_API char** TESS_CALL TessBaseAPIGetAvailableLanguagesAsVector(const TessBaseAPI* handle)
{
    GenericVector<STRING> languages;
    handle->GetAvailableLanguagesAsVector(&languages);
    char** arr = new char*[languages.size() + 1];
    for (int index = 0; index < languages.size(); ++index)
        arr[index] = languages[index].strdup();
    arr[languages.size()] = NULL;
    return arr;
}

TESS_API int TESS_CALL TessBaseAPIInitLangMod(TessBaseAPI* handle, const char* datapath, const char* language)
{
    return handle->InitLangMod(datapath, language);
}

TESS_API void TESS_CALL TessBaseAPIInitForAnalysePage(TessBaseAPI* handle)
{
    handle->InitForAnalysePage();
}

TESS_API void TESS_CALL TessBaseAPIReadConfigFile(TessBaseAPI* handle, const char* filename)
{
    handle->ReadConfigFile(filename);
}

TESS_API void TESS_CALL TessBaseAPIReadDebugConfigFile(TessBaseAPI* handle, const char* filename)
{
    handle->ReadDebugConfigFile(filename);
}

TESS_API void TESS_CALL TessBaseAPISetPageSegMode(TessBaseAPI* handle, TessPageSegMode mode)
{
    handle->SetPageSegMode(mode);
}

TESS_API TessPageSegMode TESS_CALL TessBaseAPIGetPageSegMode(const TessBaseAPI* handle)
{
    return handle->GetPageSegMode();
}

TESS_API char* TESS_CALL TessBaseAPIRect(TessBaseAPI* handle, const unsigned char* imagedata,
                                               int bytes_per_pixel, int bytes_per_line,
                                               int left, int top, int width, int height)
{
    return handle->TesseractRect(imagedata, bytes_per_pixel, bytes_per_line, left, top, width, height);
}

TESS_API void TESS_CALL TessBaseAPIClearAdaptiveClassifier(TessBaseAPI* handle)
{
    handle->ClearAdaptiveClassifier();
}

TESS_API void TESS_CALL TessBaseAPISetImage(TessBaseAPI* handle, const unsigned char* imagedata, int width, int height,
                                                  int bytes_per_pixel, int bytes_per_line)
{
    handle->SetImage(imagedata, width, height, bytes_per_pixel, bytes_per_line);
}

TESS_API void TESS_CALL TessBaseAPISetImage2(TessBaseAPI* handle, struct Pix* pix)
{
    return handle->SetImage(pix);
}

TESS_API void TESS_CALL TessBaseAPISetSourceResolution(TessBaseAPI* handle, int ppi)
{
    handle->SetSourceResolution(ppi);
}

TESS_API void TESS_CALL TessBaseAPISetRectangle(TessBaseAPI* handle, int left, int top, int width, int height)
{
    handle->SetRectangle(left, top, width, height);
}

TESS_API void TESS_CALL TessBaseAPISetThresholder(TessBaseAPI* handle, TessImageThresholder* thresholder)
{
    handle->SetThresholder(thresholder);
}

TESS_API struct Pix* TESS_CALL TessBaseAPIGetThresholdedImage(TessBaseAPI* handle)
{
    return handle->GetThresholdedImage();
}

TESS_API struct Boxa* TESS_CALL TessBaseAPIGetRegions(TessBaseAPI* handle, struct Pixa** pixa)
{
    return handle->GetRegions(pixa);
}

TESS_API struct Boxa* TESS_CALL TessBaseAPIGetTextlines(TessBaseAPI* handle, struct Pixa** pixa, int** blockids)
{
    return handle->GetTextlines(pixa, blockids);
}

TESS_API struct Boxa* TESS_CALL TessBaseAPIGetTextlines1(TessBaseAPI* handle, const BOOL raw_image, const int raw_padding,
                                                                  struct Pixa** pixa, int** blockids, int** paraids)
{
    return handle->GetTextlines(raw_image, raw_padding, pixa, blockids, paraids);
}

TESS_API struct Boxa* TESS_CALL TessBaseAPIGetStrips(TessBaseAPI* handle, struct Pixa** pixa, int** blockids)
{
    return handle->GetStrips(pixa, blockids);
}

TESS_API struct Boxa* TESS_CALL TessBaseAPIGetWords(TessBaseAPI* handle, struct Pixa** pixa)
{
    return handle->GetWords(pixa);
}

TESS_API struct Boxa* TESS_CALL TessBaseAPIGetConnectedComponents(TessBaseAPI* handle, struct Pixa** cc)
{
    return handle->GetConnectedComponents(cc);
}

TESS_API struct Boxa* TESS_CALL TessBaseAPIGetComponentImages(TessBaseAPI* handle, TessPageIteratorLevel level, BOOL text_only, struct Pixa** pixa, int** blockids)
{
    return handle->GetComponentImages(level, text_only != FALSE, pixa, blockids);
}

TESS_API struct Boxa*
               TESS_CALL TessBaseAPIGetComponentImages1(   TessBaseAPI* handle, const TessPageIteratorLevel level, const BOOL text_only,
                                                           const BOOL raw_image, const int raw_padding,
                                                           struct Pixa** pixa, int** blockids, int** paraids)
{
    return handle->GetComponentImages(level, text_only != FALSE, raw_image, raw_padding, pixa, blockids, paraids);
}

TESS_API int TESS_CALL TessBaseAPIGetThresholdedImageScaleFactor(const TessBaseAPI* handle)
{
    return handle->GetThresholdedImageScaleFactor();
}

TESS_API void TESS_CALL TessBaseAPIDumpPGM(TessBaseAPI* handle, const char* filename)
{
    handle->DumpPGM(filename);
}

TESS_API TessPageIterator* TESS_CALL TessBaseAPIAnalyseLayout(TessBaseAPI* handle)
{
    return handle->AnalyseLayout();
}

TESS_API int TESS_CALL TessBaseAPIRecognize(TessBaseAPI* handle, ETEXT_DESC* monitor)
{
    return handle->Recognize(monitor);
}

TESS_API int TESS_CALL TessBaseAPIRecognizeForChopTest(TessBaseAPI* handle, ETEXT_DESC* monitor)
{
    return handle->RecognizeForChopTest(monitor);
}

TESS_API BOOL TESS_CALL TessBaseAPIProcessPages(TessBaseAPI* handle, const char* filename, const char* retry_config,
                                                int timeout_millisec, TessResultRenderer* renderer)
{
    if (handle->ProcessPages(filename, retry_config, timeout_millisec, renderer))    
        return TRUE;
    else
        return FALSE;
}

TESS_API BOOL TESS_CALL TessBaseAPIProcessPage(TessBaseAPI* handle, struct Pix* pix, int page_index, const char* filename,
                                               const char* retry_config, int timeout_millisec, TessResultRenderer* renderer)
{
    if (handle->ProcessPage(pix, page_index, filename, retry_config, timeout_millisec, renderer))
        return TRUE;
    else
        return FALSE;
}

TESS_API TessResultIterator* TESS_CALL TessBaseAPIGetIterator(TessBaseAPI* handle)
{
    return handle->GetIterator();
}

TESS_API TessMutableIterator* TESS_CALL TessBaseAPIGetMutableIterator(TessBaseAPI* handle)
{
    return handle->GetMutableIterator();
}

TESS_API char* TESS_CALL TessBaseAPIGetUTF8Text(TessBaseAPI* handle)
{
    return handle->GetUTF8Text();
}

TESS_API char* TESS_CALL TessBaseAPIGetHOCRText(TessBaseAPI* handle, int page_number)
{
<<<<<<< HEAD
    return handle->GetHOCRText(NULL,page_number);
=======
    return handle->GetHOCRText(page_number,NULL);
>>>>>>> 57ac8f0e
}

TESS_API char* TESS_CALL TessBaseAPIGetBoxText(TessBaseAPI* handle, int page_number)
{
    return handle->GetBoxText(page_number);
}

TESS_API char* TESS_CALL TessBaseAPIGetUNLVText(TessBaseAPI* handle)
{
    return handle->GetUNLVText();
}

TESS_API int TESS_CALL TessBaseAPIMeanTextConf(TessBaseAPI* handle)
{
    return handle->MeanTextConf();
}

TESS_API int* TESS_CALL TessBaseAPIAllWordConfidences(TessBaseAPI* handle)
{
    return handle->AllWordConfidences();
}

TESS_API BOOL TESS_CALL TessBaseAPIAdaptToWordStr(TessBaseAPI* handle, TessPageSegMode mode, const char* wordstr)
{
    return handle->AdaptToWordStr(mode, wordstr) ? TRUE : FALSE;
}

TESS_API void TESS_CALL TessBaseAPIClear(TessBaseAPI* handle)
{
    handle->Clear();
}

TESS_API void TESS_CALL TessBaseAPIEnd(TessBaseAPI* handle)
{
    handle->End();
}

TESS_API int TESS_CALL TessBaseAPIIsValidWord(TessBaseAPI* handle, const char* word)
{
    return handle->IsValidWord(word);
}

TESS_API BOOL TESS_CALL TessBaseAPIGetTextDirection(TessBaseAPI* handle, int* out_offset, float* out_slope)
{
    return handle->GetTextDirection(out_offset, out_slope) ? TRUE : FALSE;
}

TESS_API void TESS_CALL TessBaseAPISetDictFunc(TessBaseAPI* handle, TessDictFunc f)
{
    handle->SetDictFunc(f);
}

TESS_API void  TESS_CALL TessBaseAPIClearPersistentCache(TessBaseAPI* handle)
{
    handle->ClearPersistentCache();
}

TESS_API void TESS_CALL TessBaseAPISetProbabilityInContextFunc(TessBaseAPI* handle, TessProbabilityInContextFunc f)
{
    handle->SetProbabilityInContextFunc(f);
}

TESS_API BOOL TESS_CALL TessBaseAPIDetectOS(TessBaseAPI* handle, OSResults* results)
{
    return handle->DetectOS(results) ? TRUE : FALSE;
}

TESS_API void TESS_CALL TessBaseAPIGetFeaturesForBlob(TessBaseAPI* handle, TBLOB* blob, INT_FEATURE_STRUCT* int_features,
                                                            int* num_features, int* FeatureOutlineIndex)
{
    handle->GetFeaturesForBlob(blob, int_features, num_features, FeatureOutlineIndex);
}

TESS_API ROW* TESS_CALL TessFindRowForBox(BLOCK_LIST* blocks, int left, int top, int right, int bottom)
{
    return TessBaseAPI::FindRowForBox(blocks, left, top, right, bottom);
}

TESS_API void TESS_CALL TessBaseAPIRunAdaptiveClassifier(TessBaseAPI* handle, TBLOB* blob, int num_max_matches,
                                                               int* unichar_ids, float* ratings, int* num_matches_returned)
{
    handle->RunAdaptiveClassifier(blob, num_max_matches, unichar_ids, ratings, num_matches_returned);
}

TESS_API const char* TESS_CALL TessBaseAPIGetUnichar(TessBaseAPI* handle, int unichar_id)
{
    return handle->GetUnichar(unichar_id);
}

TESS_API const TessDawg* TESS_CALL TessBaseAPIGetDawg(const TessBaseAPI* handle, int i)
{
    return handle->GetDawg(i);
}

TESS_API int TESS_CALL TessBaseAPINumDawgs(const TessBaseAPI* handle)
{
    return handle->NumDawgs();
}

TESS_API ROW* TESS_CALL TessMakeTessOCRRow(float baseline, float xheight, float descender, float ascender)
{
    return TessBaseAPI::MakeTessOCRRow(baseline, xheight, descender, ascender);
}

TESS_API TBLOB* TESS_CALL TessMakeTBLOB(struct Pix* pix)
{
    return TessBaseAPI::MakeTBLOB(pix);
}

TESS_API void TESS_CALL TessNormalizeTBLOB(TBLOB* tblob, ROW* row, BOOL numeric_mode)
{
    TessBaseAPI::NormalizeTBLOB(tblob, row, numeric_mode != FALSE);
}

TESS_API TessOcrEngineMode TESS_CALL TessBaseAPIOem(const TessBaseAPI* handle)
{
    return handle->oem();
}

TESS_API void TESS_CALL TessBaseAPIInitTruthCallback(TessBaseAPI* handle, TessTruthCallback* cb)
{
    handle->InitTruthCallback(cb);
}

TESS_API TessCubeRecoContext* TESS_CALL TessBaseAPIGetCubeRecoContext(const TessBaseAPI* handle)
{
    return handle->GetCubeRecoContext();
}

TESS_API void TESS_CALL TessBaseAPISetMinOrientationMargin(TessBaseAPI* handle, double margin)
{
    handle->set_min_orientation_margin(margin);
}

TESS_API void TESS_CALL TessBaseGetBlockTextOrientations(TessBaseAPI* handle, int** block_orientation, bool** vertical_writing)
{
    handle->GetBlockTextOrientations(block_orientation, vertical_writing);
}

TESS_API BLOCK_LIST* TESS_CALL TessBaseAPIFindLinesCreateBlockList(TessBaseAPI* handle)
{
    return handle->FindLinesCreateBlockList();
}

TESS_API void  TESS_CALL TessPageIteratorDelete(TessPageIterator* handle)
{
    delete handle;
}

TESS_API TessPageIterator* TESS_CALL TessPageIteratorCopy(const TessPageIterator* handle)
{
    return new TessPageIterator(*handle);
}

TESS_API void TESS_CALL TessPageIteratorBegin(TessPageIterator* handle)
{
    handle->Begin();
}

TESS_API BOOL TESS_CALL TessPageIteratorNext(TessPageIterator* handle, TessPageIteratorLevel level)
{
    return handle->Next(level) ? TRUE : FALSE;
}

TESS_API BOOL TESS_CALL TessPageIteratorIsAtBeginningOf(const TessPageIterator* handle, TessPageIteratorLevel level)
{
    return handle->IsAtBeginningOf(level) ? TRUE : FALSE;
}

TESS_API BOOL TESS_CALL TessPageIteratorIsAtFinalElement(const TessPageIterator* handle, TessPageIteratorLevel level,
                                                               TessPageIteratorLevel element)
{
    return handle->IsAtFinalElement(level, element) ? TRUE : FALSE;
}

TESS_API BOOL TESS_CALL TessPageIteratorBoundingBox(const TessPageIterator* handle, TessPageIteratorLevel level,
                                                          int* left, int* top, int* right, int* bottom)
{
    return handle->BoundingBox(level, left, top, right, bottom) ? TRUE : FALSE;
}

TESS_API TessPolyBlockType TESS_CALL TessPageIteratorBlockType(const TessPageIterator* handle)
{
    return handle->BlockType();
}

TESS_API struct Pix* TESS_CALL TessPageIteratorGetBinaryImage(const TessPageIterator* handle, TessPageIteratorLevel level)
{
    return handle->GetBinaryImage(level);
}

TESS_API struct Pix* TESS_CALL TessPageIteratorGetImage(const TessPageIterator* handle, TessPageIteratorLevel level, int padding,
                                                        struct Pix* original_image, int* left, int* top)
{
    return handle->GetImage(level, padding, original_image, left, top);
}

TESS_API BOOL TESS_CALL TessPageIteratorBaseline(const TessPageIterator* handle, TessPageIteratorLevel level,
                                                       int* x1, int* y1, int* x2, int* y2)
{
    return handle->Baseline(level, x1, y1, x2, y2) ? TRUE : FALSE;
}

TESS_API void TESS_CALL TessPageIteratorOrientation(TessPageIterator* handle, TessOrientation* orientation,
                                                          TessWritingDirection* writing_direction, TessTextlineOrder* textline_order,
                                                          float* deskew_angle)
{
    handle->Orientation(orientation, writing_direction, textline_order, deskew_angle);
}

TESS_API void TESS_CALL TessResultIteratorDelete(TessResultIterator* handle)
{
    delete handle;
}

TESS_API TessResultIterator* TESS_CALL TessResultIteratorCopy(const TessResultIterator* handle)
{
    return new TessResultIterator(*handle);
}

TESS_API TessPageIterator* TESS_CALL TessResultIteratorGetPageIterator(TessResultIterator* handle)
{
    return handle;
}

TESS_API const TessPageIterator* TESS_CALL TessResultIteratorGetPageIteratorConst(const TessResultIterator* handle)
{
    return handle;
}

TESS_API const TessChoiceIterator* TESS_CALL TessResultIteratorGetChoiceIterator(const TessResultIterator* handle)
{
    return new TessChoiceIterator(*handle);
}

TESS_API BOOL  TESS_CALL TessResultIteratorNext(TessResultIterator* handle, TessPageIteratorLevel level)
{
    return handle->Next(level);
}

TESS_API char* TESS_CALL TessResultIteratorGetUTF8Text(const TessResultIterator* handle, TessPageIteratorLevel level)
{
    return handle->GetUTF8Text(level);
}

TESS_API float TESS_CALL TessResultIteratorConfidence(const TessResultIterator* handle, TessPageIteratorLevel level)
{
    return handle->Confidence(level);
}

TESS_API const char* TESS_CALL TessResultIteratorWordRecognitionLanguage(const TessResultIterator* handle)
{
    return handle->WordRecognitionLanguage();
}

TESS_API const char* TESS_CALL TessResultIteratorWordFontAttributes(const TessResultIterator* handle, BOOL* is_bold, BOOL* is_italic,
                                                                          BOOL* is_underlined, BOOL* is_monospace, BOOL* is_serif,
                                                                          BOOL* is_smallcaps, int* pointsize, int* font_id)
{
    bool bool_is_bold, bool_is_italic, bool_is_underlined, bool_is_monospace, bool_is_serif, bool_is_smallcaps;
    const char* ret = handle->WordFontAttributes(&bool_is_bold, &bool_is_italic, &bool_is_underlined, &bool_is_monospace, &bool_is_serif,
                                                 &bool_is_smallcaps, pointsize, font_id);
    if (is_bold)
        *is_bold = bool_is_bold ? TRUE : FALSE;
    if (is_italic)
        *is_italic = bool_is_italic ? TRUE : FALSE;
    if (is_underlined)
        *is_underlined = bool_is_underlined ? TRUE : FALSE;
    if (is_monospace)
        *is_monospace = bool_is_monospace ? TRUE : FALSE;
    if (is_serif)
        *is_serif = bool_is_serif ? TRUE : FALSE;
    if (is_smallcaps)
        *is_smallcaps = bool_is_smallcaps ? TRUE : FALSE;
    return ret;
}

TESS_API BOOL TESS_CALL TessResultIteratorWordIsFromDictionary(const TessResultIterator* handle)
{
    return handle->WordIsFromDictionary() ? TRUE : FALSE;
}

TESS_API BOOL TESS_CALL TessResultIteratorWordIsNumeric(const TessResultIterator* handle)
{
    return handle->WordIsNumeric() ? TRUE : FALSE;
}

TESS_API BOOL TESS_CALL TessResultIteratorSymbolIsSuperscript(const TessResultIterator* handle)
{
    return handle->SymbolIsSuperscript() ? TRUE : FALSE;
}

TESS_API BOOL TESS_CALL TessResultIteratorSymbolIsSubscript(const TessResultIterator* handle)
{
    return handle->SymbolIsSubscript() ? TRUE : FALSE;
}

TESS_API BOOL TESS_CALL TessResultIteratorSymbolIsDropcap(const TessResultIterator* handle)
{
    return handle->SymbolIsDropcap() ? TRUE : FALSE;
}

TESS_API void TESS_CALL TessChoiceIteratorDelete(TessChoiceIterator* handle)
{
    delete handle;
}

TESS_API BOOL  TESS_CALL TessChoiceIteratorNext(TessChoiceIterator* handle)
{
    return handle->Next();
}

TESS_API const char* TESS_CALL TessChoiceIteratorGetUTF8Text(const TessChoiceIterator* handle)
{
    return handle->GetUTF8Text();
}

TESS_API float TESS_CALL TessChoiceIteratorConfidence(const TessChoiceIterator* handle)
{
    return handle->Confidence();
}<|MERGE_RESOLUTION|>--- conflicted
+++ resolved
@@ -456,11 +456,7 @@
 
 TESS_API char* TESS_CALL TessBaseAPIGetHOCRText(TessBaseAPI* handle, int page_number)
 {
-<<<<<<< HEAD
-    return handle->GetHOCRText(NULL,page_number);
-=======
     return handle->GetHOCRText(page_number,NULL);
->>>>>>> 57ac8f0e
 }
 
 TESS_API char* TESS_CALL TessBaseAPIGetBoxText(TessBaseAPI* handle, int page_number)
