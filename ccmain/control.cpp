--- conflicted
+++ resolved
@@ -225,9 +225,16 @@
     if (monitor != NULL) {
       monitor->ocr_alive = TRUE;
       if (pass_n == 1)
-        monitor->progress = 30 + 50 * w / words->size();
-      else
-        monitor->progress = 80 + 10 * w / words->size();
+        monitor->progress = 70 * word_index / stats_.word_count;
+        if (monitor->progress_callback!=NULL){
+          TBOX box = page_res_it.word()->word->bounding_box();
+          (*monitor->progress_callback)(monitor->progress,box.left(), box.right(), box.top(), box.bottom());
+      } else {
+        monitor->progress = 70 + 30 * word_index / stats_.word_count;
+        if (monitor->progress_callback!=NULL) {
+          (*monitor->progress_callback)(monitor->progress,0,0,0,0);
+        }
+      }
       if (monitor->deadline_exceeded() ||
           (monitor->cancel != NULL && (*monitor->cancel)(monitor->cancel_this,
                                                          words->size()))) {
@@ -336,39 +343,11 @@
     stats_.doc_good_char_quality = 0;
 
     most_recently_used_ = this;
-<<<<<<< HEAD
     // Run pass 1 word recognition.
     if (!RecogAllWordsPassN(1, monitor, &page_res_it, &words)) return false;
     // Pass 1 post-processing.
     for (page_res_it.restart_page(); page_res_it.word() != NULL;
          page_res_it.forward()) {
-=======
-    while (page_res_it.word() != NULL) {
-      set_global_loc_code(LOC_PASS1);
-      word_index++;
-      if (monitor != NULL) {
-        monitor->ocr_alive = TRUE;
-        monitor->progress = 70 * word_index / stats_.word_count;
-        if (monitor->progress_callback!=NULL){
-        	TBOX box = page_res_it.word()->word->bounding_box();
-        	(*monitor->progress_callback)(monitor->progress,box.left(), box.right(), box.top(), box.bottom());
-        }
-        if (monitor->deadline_exceeded() ||
-            (monitor->cancel != NULL && (*monitor->cancel)(monitor->cancel_this,
-                                                           stats_.dict_words)))
-          return false;
-      }
-      if (target_word_box &&
-          !ProcessTargetWord(page_res_it.word()->word->bounding_box(),
-                             *target_word_box, word_config, 1)) {
-        page_res_it.forward();
-        continue;
-      }
-      classify_word_and_language(&Tesseract::classify_word_pass1,
-                                 page_res_it.block()->block,
-                                 page_res_it.row()->row,
-                                 page_res_it.word());
->>>>>>> abaad664
       if (page_res_it.word()->word->flag(W_REP_CHAR)) {
         fix_rep_char(&page_res_it);
         continue;
@@ -391,7 +370,6 @@
   if (dopasses == 1) return true;
 
   // ****************** Pass 2 *******************
-<<<<<<< HEAD
   if (tessedit_tess_adaption_mode != 0x0 && !tessedit_test_adaption &&
       AnyTessLang()) {
     page_res_it.restart_page();
@@ -399,51 +377,6 @@
     SetupAllWordsPassN(2, target_word_box, word_config, page_res, &words);
     if (tessedit_parallelize) {
       PrerecAllWordsPar(words);
-=======
-  page_res_it.restart_page();
-  word_index = 0;
-  most_recently_used_ = this;
-  while (!tessedit_test_adaption && page_res_it.word() != NULL) {
-    set_global_loc_code(LOC_PASS2);
-    word_index++;
-    if (monitor != NULL) {
-      monitor->ocr_alive = TRUE;
-      monitor->progress = 70 + 30 * word_index / stats_.word_count;
-      if (monitor->progress_callback!=NULL){
-          	  (*monitor->progress_callback)(monitor->progress,0,0,0,0);
-      }
-      if (monitor->deadline_exceeded() ||
-          (monitor->cancel != NULL && (*monitor->cancel)(monitor->cancel_this,
-                                                         stats_.dict_words)))
-        return false;
-    }
-
-    // changed by jetsoft
-    // specific to its needs to extract one word when need
-    if (target_word_box &&
-        !ProcessTargetWord(page_res_it.word()->word->bounding_box(),
-                           *target_word_box, word_config, 2)) {
-      page_res_it.forward();
-      continue;
-    }
-    // end jetsoft
-
-    classify_word_and_language(&Tesseract::classify_word_pass2,
-                               page_res_it.block()->block,
-                               page_res_it.row()->row,
-                               page_res_it.word());
-    if (page_res_it.word()->word->flag(W_REP_CHAR) &&
-        !page_res_it.word()->done) {
-      fix_rep_char(&page_res_it);
-      page_res_it.forward();
-      continue;
-    }
-    if (tessedit_dump_choices) {
-      word_dumper(NULL, page_res_it.row()->row, page_res_it.word());
-      tprintf("Pass2: %s [%s]\n",
-              page_res_it.word()->best_choice->unichar_string().string(),
-              page_res_it.word()->best_choice->debug_string().string());
->>>>>>> abaad664
     }
     most_recently_used_ = this;
     // Run pass 2 word recognition.
