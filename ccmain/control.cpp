/******************************************************************
 * File:        control.cpp  (Formerly control.c)
 * Description: Module-independent matcher controller.
 * Author:					Ray Smith
 * Created:					Thu Apr 23 11:09:58 BST 1992
 * ReHacked:    Tue Sep 22 08:42:49 BST 1992 Phil Cheatle
 *
 * (C) Copyright 1992, Hewlett-Packard Ltd.
 ** Licensed under the Apache License, Version 2.0 (the "License");
 ** you may not use this file except in compliance with the License.
 ** You may obtain a copy of the License at
 ** http://www.apache.org/licenses/LICENSE-2.0
 ** Unless required by applicable law or agreed to in writing, software
 ** distributed under the License is distributed on an "AS IS" BASIS,
 ** WITHOUT WARRANTIES OR CONDITIONS OF ANY KIND, either express or implied.
 ** See the License for the specific language governing permissions and
 ** limitations under the License.
 *
 **********************************************************************/

#include <string.h>
#include <math.h>
#ifdef __UNIX__
#include <assert.h>
#include <unistd.h>
#include <errno.h>
#endif
#include <ctype.h>
#include "ocrclass.h"
#include "werdit.h"
#include "drawfx.h"
#include "tessbox.h"
#include "tessvars.h"
#include "pgedit.h"
#include "reject.h"
#include "fixspace.h"
#include "docqual.h"
#include "control.h"
#include "output.h"
#include "callcpp.h"
#include "globals.h"
#include "sorthelper.h"
#include "tesseractclass.h"

// Include automatically generated configuration file if running autoconf.
#ifdef HAVE_CONFIG_H
#include "config_auto.h"
#endif

#define MIN_FONT_ROW_COUNT  8
#define MAX_XHEIGHT_DIFF  3

const char* const kBackUpConfigFile = "tempconfigdata.config";
// Multiple of x-height to make a repeated word have spaces in it.
const double kRepcharGapThreshold = 0.5;
// Min believable x-height for any text when refitting as a fraction of
// original x-height
const double kMinRefitXHeightFraction = 0.5;


/**
 * recog_pseudo_word
 *
 * Make a word from the selected blobs and run Tess on them.
 *
 * @param page_res recognise blobs
 * @param selection_box within this box
 */
namespace tesseract {
void Tesseract::recog_pseudo_word(PAGE_RES* page_res,
                                  TBOX &selection_box) {
  PAGE_RES_IT* it = make_pseudo_word(page_res, selection_box);
  if (it != NULL) {
    recog_interactive(it);
    it->DeleteCurrentWord();
    delete it;
  }
}


/**
 * recog_interactive
 *
 * Recognize a single word in interactive mode.
 *
 * @param block block
 * @param row row of word
 * @param word_res word to recognise
 */
BOOL8 Tesseract::recog_interactive(PAGE_RES_IT* pr_it) {
  inT16 char_qual;
  inT16 good_char_qual;

  WordData word_data(*pr_it);
  SetupWordPassN(2, &word_data);
<<<<<<< HEAD
  classify_word_and_language(&Tesseract::classify_word_pass2, pr_it,
                             &word_data);
=======
  classify_word_and_language(2, pr_it, &word_data);
>>>>>>> 1af9e327
  if (tessedit_debug_quality_metrics) {
    WERD_RES* word_res = pr_it->word();
    word_char_quality(word_res, pr_it->row()->row, &char_qual, &good_char_qual);
    tprintf("\n%d chars;  word_blob_quality: %d;  outline_errs: %d; "
            "char_quality: %d; good_char_quality: %d\n",
            word_res->reject_map.length(),
            word_blob_quality(word_res, pr_it->row()->row),
            word_outline_errs(word_res), char_qual, good_char_qual);
  }
  return TRUE;
}

// Helper function to check for a target word and handle it appropriately.
// Inspired by Jetsoft's requirement to process only single words on pass2
// and beyond.
// If word_config is not null:
//   If the word_box and target_word_box overlap, read the word_config file
//   else reset to previous config data.
//   return true.
// else
//   If the word_box and target_word_box overlap or pass <= 1, return true.
// Note that this function uses a fixed temporary file for storing the previous
// configs, so it is neither thread-safe, nor process-safe, but the assumption
// is that it will only be used for one debug window at a time.
//
// Since this function is used for debugging (and not to change OCR results)
// set only debug params from the word config file.
bool Tesseract::ProcessTargetWord(const TBOX& word_box,
                                  const TBOX& target_word_box,
                                  const char* word_config,
                                  int pass) {
  if (word_config != NULL) {
    if (word_box.major_overlap(target_word_box)) {
      if (backup_config_file_ == NULL) {
        backup_config_file_ = kBackUpConfigFile;
        FILE* config_fp = fopen(backup_config_file_, "wb");
        ParamUtils::PrintParams(config_fp, params());
        fclose(config_fp);
        ParamUtils::ReadParamsFile(word_config,
                                   SET_PARAM_CONSTRAINT_DEBUG_ONLY,
                                   params());
      }
    } else {
      if (backup_config_file_ != NULL) {
        ParamUtils::ReadParamsFile(backup_config_file_,
                                   SET_PARAM_CONSTRAINT_DEBUG_ONLY,
                                   params());
        backup_config_file_ = NULL;
      }
    }
  } else if (pass > 1 && !word_box.major_overlap(target_word_box)) {
    return false;
  }
  return true;
}

// If tesseract is to be run, sets the words up ready for it.
void Tesseract::SetupAllWordsPassN(int pass_n,
                                   const TBOX* target_word_box,
                                   const char* word_config,
                                   PAGE_RES* page_res,
                                   GenericVector<WordData>* words) {
  // Prepare all the words.
  PAGE_RES_IT page_res_it(page_res);
  for (page_res_it.restart_page(); page_res_it.word() != NULL;
       page_res_it.forward()) {
    if (target_word_box == NULL ||
        ProcessTargetWord(page_res_it.word()->word->bounding_box(),
                          *target_word_box, word_config, 1)) {
      words->push_back(WordData(page_res_it));
    }
  }
  // Setup all the words for recognition with polygonal approximation.
  for (int w = 0; w < words->size(); ++w) {
    SetupWordPassN(pass_n, &(*words)[w]);
    if (w > 0) (*words)[w].prev_word = &(*words)[w - 1];
  }
}

// Sets up the single word ready for whichever engine is to be run.
void Tesseract::SetupWordPassN(int pass_n, WordData* word) {
  if (pass_n == 1 || !word->word->done) {
    if (pass_n == 1) {
      word->word->SetupForRecognition(unicharset, this, BestPix(),
                                      tessedit_ocr_engine_mode, NULL,
                                      classify_bln_numeric_mode,
                                      textord_use_cjk_fp_model,
                                      poly_allow_detailed_fx,
                                      word->row, word->block);
    } else if (pass_n == 2) {
      // TODO(rays) Should we do this on pass1 too?
      word->word->caps_height = 0.0;
      if (word->word->x_height == 0.0f)
        word->word->x_height = word->row->x_height();
    }
<<<<<<< HEAD
=======
    word->lang_words.truncate(0);
>>>>>>> 1af9e327
    for (int s = 0; s <= sub_langs_.size(); ++s) {
      // The sub_langs_.size() entry is for the master language.
      Tesseract* lang_t = s < sub_langs_.size() ? sub_langs_[s] : this;
      WERD_RES* word_res = new WERD_RES;
      word_res->InitForRetryRecognition(*word->word);
      word->lang_words.push_back(word_res);
      // Cube doesn't get setup for pass2.
      if (pass_n == 1 || lang_t->tessedit_ocr_engine_mode != OEM_CUBE_ONLY) {
        word_res->SetupForRecognition(
              lang_t->unicharset, lang_t, BestPix(),
              lang_t->tessedit_ocr_engine_mode, NULL,
              lang_t->classify_bln_numeric_mode,
              lang_t->textord_use_cjk_fp_model,
              lang_t->poly_allow_detailed_fx, word->row, word->block);
      }
    }
  }
}

// Runs word recognition on all the words.
bool Tesseract::RecogAllWordsPassN(int pass_n, ETEXT_DESC* monitor,
                                   PAGE_RES_IT* pr_it,
                                   GenericVector<WordData>* words) {
  // TODO(rays) Before this loop can be parallelized (it would yield a massive
  // speed-up) all remaining member globals need to be converted to local/heap
  // (eg set_pass1 and set_pass2) and an intermediate adaption pass needs to be
  // added. The results will be significantly different with adaption on, and
  // deterioration will need investigation.
  pr_it->restart_page();
  for (int w = 0; w < words->size(); ++w) {
    WordData* word = &(*words)[w];
    if (w > 0) word->prev_word = &(*words)[w - 1];
    if (monitor != NULL) {
      monitor->ocr_alive = TRUE;
      if (pass_n == 1) {
<<<<<<< HEAD
        monitor->progress = 30 + 50 * w / words->size();
        if (monitor->progress_callback!=NULL){
              	TBOX box = word->word->word->bounding_box();
              	(*monitor->progress_callback)(monitor->progress,box.left(), box.right(), box.top(), box.bottom());
        }
      } else {
        monitor->progress = 80 + 10 * w / words->size();
        if (monitor->progress_callback!=NULL){
        	(*monitor->progress_callback)(monitor->progress,0, 0, 0, 0);
        }

      } if (monitor->deadline_exceeded() ||
=======
      //  monitor->progress = 30 + 50 * w / words->size();
        monitor->progress = 70 * w / words->size();
        if (monitor->progress_callback != NULL) {
            TBOX box = pr_it->word()->word->bounding_box();
            (*monitor->progress_callback)(monitor->progress,
                                          box.left(), box.right(),
                                          box.top(), box.bottom());
        }
      } else {
        monitor->progress = 70 + 30 * w / words->size();
        if (monitor->progress_callback!=NULL) {
                      (*monitor->progress_callback)(monitor->progress,
                                                    0, 0, 0, 0);
        }
      }
      if (monitor->deadline_exceeded() ||
>>>>>>> 1af9e327
          (monitor->cancel != NULL && (*monitor->cancel)(monitor->cancel_this,
                                                         words->size()))) {
        // Timeout. Fake out the rest of the words.
        for (; w < words->size(); ++w) {
          (*words)[w].word->SetupFake(unicharset);
        }
        return false;
      }
    }
    if (word->word->tess_failed) {
      int s;
      for (s = 0; s < word->lang_words.size() &&
           word->lang_words[s]->tess_failed; ++s) {}
      // If all are failed, skip it. Image words are skipped by this test.
      if (s > word->lang_words.size()) continue;
    }
    // Sync pr_it with the wth WordData.
    while (pr_it->word() != NULL && pr_it->word() != word->word)
      pr_it->forward();
    ASSERT_HOST(pr_it->word() != NULL);
<<<<<<< HEAD
    WordRecognizer recognizer = pass_n == 1 ? &Tesseract::classify_word_pass1
                                            : &Tesseract::classify_word_pass2;
    classify_word_and_language(recognizer, pr_it, word);
    if (tessedit_dump_choices) {
=======
    bool make_next_word_fuzzy = false;
    if (ReassignDiacritics(pass_n, pr_it, &make_next_word_fuzzy)) {
      // Needs to be setup again to see the new outlines in the chopped_word.
      SetupWordPassN(pass_n, word);
    }

    classify_word_and_language(pass_n, pr_it, word);
    if (tessedit_dump_choices || debug_noise_removal) {
>>>>>>> 1af9e327
      tprintf("Pass%d: %s [%s]\n", pass_n,
              word->word->best_choice->unichar_string().string(),
              word->word->best_choice->debug_string().string());
    }
    pr_it->forward();
<<<<<<< HEAD
=======
    if (make_next_word_fuzzy && pr_it->word() != NULL) {
      pr_it->MakeCurrentWordFuzzy();
    }
>>>>>>> 1af9e327
  }
  return true;
}

/**
 * recog_all_words()
 *
 * Walk the page_res, recognizing all the words.
 * If monitor is not null, it is used as a progress monitor/timeout/cancel.
 * If dopasses is 0, all recognition passes are run,
 * 1 just pass 1, 2 passes2 and higher.
 * If target_word_box is not null, special things are done to words that
 * overlap the target_word_box:
 * if word_config is not null, the word config file is read for just the
 * target word(s), otherwise, on pass 2 and beyond ONLY the target words
 * are processed (Jetsoft modification.)
 * Returns false if we cancelled prematurely.
 *
 * @param page_res page structure
 * @param monitor progress monitor
 * @param word_config word_config file
 * @param target_word_box specifies just to extract a rectangle
 * @param dopasses 0 - all, 1 just pass 1, 2 passes 2 and higher
 */

bool Tesseract::recog_all_words(PAGE_RES* page_res,
                                ETEXT_DESC* monitor,
                                const TBOX* target_word_box,
                                const char* word_config,
                                int dopasses) {
  PAGE_RES_IT page_res_it(page_res);

  if (tessedit_minimal_rej_pass1) {
    tessedit_test_adaption.set_value (TRUE);
    tessedit_minimal_rejection.set_value (TRUE);
  }

  if (dopasses==0 || dopasses==1) {
    page_res_it.restart_page();
    // ****************** Pass 1 *******************

    // Clear adaptive classifier at the beginning of the page if it is full.
    // This is done only at the beginning of the page to ensure that the
    // classifier is not reset at an arbitrary point while processing the page,
    // which would cripple Passes 2+ if the reset happens towards the end of
    // Pass 1 on a page with very difficult text.
    // TODO(daria): preemptively clear the classifier if it is almost full.
    if (AdaptiveClassifierIsFull()) ResetAdaptiveClassifierInternal();
    // Now check the sub-langs as well.
    for (int i = 0; i < sub_langs_.size(); ++i) {
      if (sub_langs_[i]->AdaptiveClassifierIsFull())
        sub_langs_[i]->ResetAdaptiveClassifierInternal();
    }
    // Set up all words ready for recognition, so that if parallelism is on
    // all the input and output classes are ready to run the classifier.
    GenericVector<WordData> words;
    SetupAllWordsPassN(1, target_word_box, word_config, page_res, &words);
    if (tessedit_parallelize) {
      PrerecAllWordsPar(words);
    }

    stats_.word_count = words.size();

    stats_.dict_words = 0;
    stats_.doc_blob_quality = 0;
    stats_.doc_outline_errs = 0;
    stats_.doc_char_quality = 0;
    stats_.good_char_count = 0;
    stats_.doc_good_char_quality = 0;

    most_recently_used_ = this;
    // Run pass 1 word recognition.
    if (!RecogAllWordsPassN(1, monitor, &page_res_it, &words)) return false;
    // Pass 1 post-processing.
    for (page_res_it.restart_page(); page_res_it.word() != NULL;
         page_res_it.forward()) {
      if (page_res_it.word()->word->flag(W_REP_CHAR)) {
        fix_rep_char(&page_res_it);
        continue;
      }

      // Count dict words.
      if (page_res_it.word()->best_choice->permuter() == USER_DAWG_PERM)
        ++(stats_.dict_words);

      // Update misadaption log (we only need to do it on pass 1, since
      // adaption only happens on this pass).
      if (page_res_it.word()->blamer_bundle != NULL &&
          page_res_it.word()->blamer_bundle->misadaption_debug().length() > 0) {
        page_res->misadaption_log.push_back(
            page_res_it.word()->blamer_bundle->misadaption_debug());
      }
    }
  }

  if (dopasses == 1) return true;

  // ****************** Pass 2 *******************
  if (tessedit_tess_adaption_mode != 0x0 && !tessedit_test_adaption &&
<<<<<<< HEAD
      tessedit_ocr_engine_mode != OEM_CUBE_ONLY ) {
=======
      AnyTessLang()) {
>>>>>>> 1af9e327
    page_res_it.restart_page();
    GenericVector<WordData> words;
    SetupAllWordsPassN(2, target_word_box, word_config, page_res, &words);
    if (tessedit_parallelize) {
      PrerecAllWordsPar(words);
    }
    most_recently_used_ = this;
    // Run pass 2 word recognition.
    if (!RecogAllWordsPassN(2, monitor, &page_res_it, &words)) return false;
  }

  // The next passes can only be run if tesseract has been used, as cube
  // doesn't set all the necessary outputs in WERD_RES.
  if (AnyTessLang()) {
    // ****************** Pass 3 *******************
    // Fix fuzzy spaces.
    set_global_loc_code(LOC_FUZZY_SPACE);

    if (!tessedit_test_adaption && tessedit_fix_fuzzy_spaces
        && !tessedit_word_for_word && !right_to_left())
      fix_fuzzy_spaces(monitor, stats_.word_count, page_res);

    // ****************** Pass 4 *******************
    if (tessedit_enable_dict_correction) dictionary_correction_pass(page_res);
    if (tessedit_enable_bigram_correction) bigram_correction_pass(page_res);

    // ****************** Pass 5,6 *******************
    rejection_passes(page_res, monitor, target_word_box, word_config);

#ifndef ANDROID_BUILD
    // ****************** Pass 7 *******************
    // Cube combiner.
    // If cube is loaded and its combiner is present, run it.
    if (tessedit_ocr_engine_mode == OEM_TESSERACT_CUBE_COMBINED) {
      run_cube_combiner(page_res);
    }
#endif

    // ****************** Pass 8 *******************
    font_recognition_pass(page_res);

    // ****************** Pass 9 *******************
    // Check the correctness of the final results.
    blamer_pass(page_res);
    script_pos_pass(page_res);
  }

  // Write results pass.
  set_global_loc_code(LOC_WRITE_RESULTS);
  // This is now redundant, but retained commented so show how to obtain
  // bounding boxes and style information.

  // changed by jetsoft
  // needed for dll to output memory structure
  if ((dopasses == 0 || dopasses == 2) && (monitor || tessedit_write_unlv))
    output_pass(page_res_it, target_word_box);
  // end jetsoft
  PageSegMode pageseg_mode = static_cast<PageSegMode>(
      static_cast<int>(tessedit_pageseg_mode));
  textord_.CleanupSingleRowResult(pageseg_mode, page_res);

  // Remove empty words, as these mess up the result iterators.
  for (page_res_it.restart_page(); page_res_it.word() != NULL;
       page_res_it.forward()) {
    WERD_RES* word = page_res_it.word();
    if (word->best_choice == NULL || word->best_choice->length() == 0)
      page_res_it.DeleteCurrentWord();
  }

  if (monitor != NULL) {
    monitor->progress = 100;
  }
  return true;
}

void Tesseract::bigram_correction_pass(PAGE_RES *page_res) {
  PAGE_RES_IT word_it(page_res);

  WERD_RES *w_prev = NULL;
  WERD_RES *w = word_it.word();
  while (1) {
    w_prev = w;
    while (word_it.forward() != NULL &&
           (!word_it.word() || word_it.word()->part_of_combo)) {
      // advance word_it, skipping over parts of combos
    }
    if (!word_it.word()) break;
    w = word_it.word();
    if (!w || !w_prev || w->uch_set != w_prev->uch_set) {
      continue;
    }
    if (w_prev->word->flag(W_REP_CHAR) || w->word->flag(W_REP_CHAR)) {
      if (tessedit_bigram_debug) {
        tprintf("Skipping because one of the words is W_REP_CHAR\n");
      }
      continue;
    }
    // Two words sharing the same language model, excellent!
    GenericVector<WERD_CHOICE *> overrides_word1;
    GenericVector<WERD_CHOICE *> overrides_word2;

    STRING orig_w1_str = w_prev->best_choice->unichar_string();
    STRING orig_w2_str = w->best_choice->unichar_string();
    WERD_CHOICE prev_best(w->uch_set);
    {
      int w1start, w1end;
      w_prev->best_choice->GetNonSuperscriptSpan(&w1start, &w1end);
      prev_best = w_prev->best_choice->shallow_copy(w1start, w1end);
    }
    WERD_CHOICE this_best(w->uch_set);
    {
      int w2start, w2end;
      w->best_choice->GetNonSuperscriptSpan(&w2start, &w2end);
      this_best = w->best_choice->shallow_copy(w2start, w2end);
    }

    if (w->tesseract->getDict().valid_bigram(prev_best, this_best)) {
      if (tessedit_bigram_debug) {
        tprintf("Top choice \"%s %s\" verified by bigram model.\n",
                orig_w1_str.string(), orig_w2_str.string());
      }
      continue;
    }
    if (tessedit_bigram_debug > 2) {
      tprintf("Examining alt choices for \"%s %s\".\n",
              orig_w1_str.string(), orig_w2_str.string());
    }
    if (tessedit_bigram_debug > 1) {
      if (!w_prev->best_choices.singleton()) {
        w_prev->PrintBestChoices();
      }
      if (!w->best_choices.singleton()) {
        w->PrintBestChoices();
      }
    }
    float best_rating = 0.0;
    int best_idx = 0;
    WERD_CHOICE_IT prev_it(&w_prev->best_choices);
    for (prev_it.mark_cycle_pt(); !prev_it.cycled_list(); prev_it.forward()) {
      WERD_CHOICE *p1 = prev_it.data();
      WERD_CHOICE strip1(w->uch_set);
      {
        int p1start, p1end;
        p1->GetNonSuperscriptSpan(&p1start, &p1end);
        strip1 = p1->shallow_copy(p1start, p1end);
      }
      WERD_CHOICE_IT w_it(&w->best_choices);
      for (w_it.mark_cycle_pt(); !w_it.cycled_list(); w_it.forward()) {
        WERD_CHOICE *p2 = w_it.data();
        WERD_CHOICE strip2(w->uch_set);
        {
          int p2start, p2end;
          p2->GetNonSuperscriptSpan(&p2start, &p2end);
          strip2 = p2->shallow_copy(p2start, p2end);
        }
        if (w->tesseract->getDict().valid_bigram(strip1, strip2)) {
          overrides_word1.push_back(p1);
          overrides_word2.push_back(p2);
          if (overrides_word1.size() == 1 ||
              p1->rating() + p2->rating() < best_rating) {
            best_rating = p1->rating() + p2->rating();
            best_idx = overrides_word1.size() - 1;
          }
        }
      }
    }
    if (overrides_word1.size() >= 1) {
      // Excellent, we have some bigram matches.
      if (EqualIgnoringCaseAndTerminalPunct(*w_prev->best_choice,
                                            *overrides_word1[best_idx]) &&
          EqualIgnoringCaseAndTerminalPunct(*w->best_choice,
                                            *overrides_word2[best_idx])) {
        if (tessedit_bigram_debug > 1) {
          tprintf("Top choice \"%s %s\" verified (sans case) by bigram "
                  "model.\n", orig_w1_str.string(), orig_w2_str.string());
        }
        continue;
      }
      STRING new_w1_str = overrides_word1[best_idx]->unichar_string();
      STRING new_w2_str = overrides_word2[best_idx]->unichar_string();
      if (new_w1_str != orig_w1_str) {
        w_prev->ReplaceBestChoice(overrides_word1[best_idx]);
      }
      if (new_w2_str != orig_w2_str) {
        w->ReplaceBestChoice(overrides_word2[best_idx]);
      }
      if (tessedit_bigram_debug > 0) {
        STRING choices_description;
        int num_bigram_choices
            = overrides_word1.size() * overrides_word2.size();
        if (num_bigram_choices == 1) {
          choices_description = "This was the unique bigram choice.";
        } else {
          if (tessedit_bigram_debug > 1) {
            STRING bigrams_list;
            const int kMaxChoicesToPrint = 20;
            for (int i = 0; i < overrides_word1.size() &&
                 i < kMaxChoicesToPrint; i++) {
              if (i > 0) { bigrams_list += ", "; }
              WERD_CHOICE *p1 = overrides_word1[i];
              WERD_CHOICE *p2 = overrides_word2[i];
              bigrams_list += p1->unichar_string() + " " + p2->unichar_string();
              if (i == kMaxChoicesToPrint) {
                bigrams_list += " ...";
              }
            }
            choices_description = "There were many choices: {";
            choices_description += bigrams_list;
            choices_description += "}";
          } else {
            choices_description.add_str_int("There were ", num_bigram_choices);
            choices_description += " compatible bigrams.";
          }
        }
        tprintf("Replaced \"%s %s\" with \"%s %s\" with bigram model. %s\n",
                orig_w1_str.string(), orig_w2_str.string(),
                new_w1_str.string(), new_w2_str.string(),
                choices_description.string());
      }
    }
  }
}

void Tesseract::rejection_passes(PAGE_RES* page_res,
                                 ETEXT_DESC* monitor,
                                 const TBOX* target_word_box,
                                 const char* word_config) {
  PAGE_RES_IT page_res_it(page_res);
  // ****************** Pass 5 *******************
  // Gather statistics on rejects.
  int word_index = 0;
  while (!tessedit_test_adaption && page_res_it.word() != NULL) {
    set_global_loc_code(LOC_MM_ADAPT);
    WERD_RES* word = page_res_it.word();
    word_index++;
    if (monitor != NULL) {
      monitor->ocr_alive = TRUE;
      monitor->progress = 95 + 5 * word_index / stats_.word_count;
    }
    if (word->rebuild_word == NULL) {
      // Word was not processed by tesseract.
      page_res_it.forward();
      continue;
    }
    check_debug_pt(word, 70);

    // changed by jetsoft
    // specific to its needs to extract one word when need
    if (target_word_box &&
        !ProcessTargetWord(word->word->bounding_box(),
                           *target_word_box, word_config, 4)) {
      page_res_it.forward();
      continue;
    }
    // end jetsoft

    page_res_it.rej_stat_word();
    int chars_in_word = word->reject_map.length();
    int rejects_in_word = word->reject_map.reject_count();

    int blob_quality = word_blob_quality(word, page_res_it.row()->row);
    stats_.doc_blob_quality += blob_quality;
    int outline_errs = word_outline_errs(word);
    stats_.doc_outline_errs += outline_errs;
    inT16 all_char_quality;
    inT16 accepted_all_char_quality;
    word_char_quality(word, page_res_it.row()->row,
                      &all_char_quality, &accepted_all_char_quality);
    stats_.doc_char_quality += all_char_quality;
    uinT8 permuter_type = word->best_choice->permuter();
    if ((permuter_type == SYSTEM_DAWG_PERM) ||
        (permuter_type == FREQ_DAWG_PERM) ||
        (permuter_type == USER_DAWG_PERM)) {
      stats_.good_char_count += chars_in_word - rejects_in_word;
      stats_.doc_good_char_quality += accepted_all_char_quality;
    }
    check_debug_pt(word, 80);
    if (tessedit_reject_bad_qual_wds &&
        (blob_quality == 0) && (outline_errs >= chars_in_word))
      word->reject_map.rej_word_bad_quality();
    check_debug_pt(word, 90);
    page_res_it.forward();
  }

  if (tessedit_debug_quality_metrics) {
    tprintf
      ("QUALITY: num_chs= %d  num_rejs= %d %5.3f blob_qual= %d %5.3f"
       " outline_errs= %d %5.3f char_qual= %d %5.3f good_ch_qual= %d %5.3f\n",
      page_res->char_count, page_res->rej_count,
      page_res->rej_count / static_cast<float>(page_res->char_count),
      stats_.doc_blob_quality,
      stats_.doc_blob_quality / static_cast<float>(page_res->char_count),
      stats_.doc_outline_errs,
      stats_.doc_outline_errs / static_cast<float>(page_res->char_count),
      stats_.doc_char_quality,
      stats_.doc_char_quality / static_cast<float>(page_res->char_count),
      stats_.doc_good_char_quality,
      (stats_.good_char_count > 0) ?
      (stats_.doc_good_char_quality /
       static_cast<float>(stats_.good_char_count)) : 0.0);
  }
  BOOL8 good_quality_doc =
    ((page_res->rej_count / static_cast<float>(page_res->char_count)) <=
     quality_rej_pc) &&
    (stats_.doc_blob_quality / static_cast<float>(page_res->char_count) >=
     quality_blob_pc) &&
    (stats_.doc_outline_errs / static_cast<float>(page_res->char_count) <=
     quality_outline_pc) &&
    (stats_.doc_char_quality / static_cast<float>(page_res->char_count) >=
     quality_char_pc);

  // ****************** Pass 6 *******************
  // Do whole document or whole block rejection pass
  if (!tessedit_test_adaption) {
    set_global_loc_code(LOC_DOC_BLK_REJ);
    quality_based_rejection(page_res_it, good_quality_doc);
  }
}

void Tesseract::blamer_pass(PAGE_RES* page_res) {
  if (!wordrec_run_blamer) return;
  PAGE_RES_IT page_res_it(page_res);
  for (page_res_it.restart_page(); page_res_it.word() != NULL;
      page_res_it.forward()) {
    WERD_RES *word = page_res_it.word();
    BlamerBundle::LastChanceBlame(wordrec_debug_blamer, word);
    page_res->blame_reasons[word->blamer_bundle->incorrect_result_reason()]++;
  }
  tprintf("Blame reasons:\n");
  for (int bl = 0; bl < IRR_NUM_REASONS; ++bl) {
    tprintf("%s %d\n", BlamerBundle::IncorrectReasonName(
        static_cast<IncorrectResultReason>(bl)),
        page_res->blame_reasons[bl]);
  }
  if (page_res->misadaption_log.length() > 0) {
    tprintf("Misadaption log:\n");
    for (int i = 0; i < page_res->misadaption_log.length(); ++i) {
      tprintf("%s\n", page_res->misadaption_log[i].string());
    }
  }
}

// Sets script positions and detects smallcaps on all output words.
void Tesseract::script_pos_pass(PAGE_RES* page_res) {
  PAGE_RES_IT page_res_it(page_res);
  for (page_res_it.restart_page(); page_res_it.word() != NULL;
      page_res_it.forward()) {
    WERD_RES* word = page_res_it.word();
     if (word->word->flag(W_REP_CHAR)) {
      page_res_it.forward();
      continue;
    }
    float x_height = page_res_it.block()->block->x_height();
    float word_x_height = word->x_height;
    if (word_x_height < word->best_choice->min_x_height() ||
        word_x_height > word->best_choice->max_x_height()) {
      word_x_height = (word->best_choice->min_x_height() +
          word->best_choice->max_x_height()) / 2.0f;
    }
    // Test for small caps. Word capheight must be close to block xheight,
    // and word must contain no lower case letters, and at least one upper case.
    double small_cap_xheight = x_height * kXHeightCapRatio;
    double small_cap_delta = (x_height - small_cap_xheight) / 2.0;
    if (word->uch_set->script_has_xheight() &&
        small_cap_xheight - small_cap_delta <= word_x_height &&
        word_x_height <= small_cap_xheight + small_cap_delta) {
      // Scan for upper/lower.
      int num_upper = 0;
      int num_lower = 0;
      for (int i = 0; i < word->best_choice->length(); ++i) {
        if (word->uch_set->get_isupper(word->best_choice->unichar_id(i)))
          ++num_upper;
        else if (word->uch_set->get_islower(word->best_choice->unichar_id(i)))
          ++num_lower;
      }
      if (num_upper > 0 && num_lower == 0)
        word->small_caps = true;
    }
    word->SetScriptPositions();
  }
}

// Factored helper considers the indexed word and updates all the pointed
// values.
static void EvaluateWord(const PointerVector<WERD_RES>& words, int index,
                         float* rating, float* certainty, bool* bad,
                         bool* valid_permuter, int* right, int* next_left) {
  *right = -MAX_INT32;
  *next_left = MAX_INT32;
  if (index < words.size()) {
    WERD_CHOICE* choice = words[index]->best_choice;
    if (choice == NULL) {
      *bad = true;
    } else {
      *rating += choice->rating();
      *certainty = MIN(*certainty, choice->certainty());
      if (!Dict::valid_word_permuter(choice->permuter(), false))
        *valid_permuter = false;
    }
    *right = words[index]->word->bounding_box().right();
    if (index + 1 < words.size())
      *next_left = words[index + 1]->word->bounding_box().left();
  } else {
    *valid_permuter = false;
    *bad = true;
  }
}

// Helper chooses the best combination of words, transferring good ones from
// new_words to best_words. To win, a new word must have (better rating and
// certainty) or (better permuter status and rating within rating ratio and
// certainty within certainty margin) than current best.
// All the new_words are consumed (moved to best_words or deleted.)
// The return value is the number of new_words used minus the number of
// best_words that remain in the output.
static int SelectBestWords(double rating_ratio,
                           double certainty_margin,
                           bool debug,
                           PointerVector<WERD_RES>* new_words,
                           PointerVector<WERD_RES>* best_words) {
  // Process the smallest groups of words that have an overlapping word
  // boundary at the end.
  GenericVector<WERD_RES*> out_words;
  // Index into each word vector (best, new).
  int b = 0, n = 0;
  int num_best = 0, num_new = 0;
  while (b < best_words->size() || n < new_words->size()) {
    // Start of the current run in each.
    int start_b = b, start_n = n;
    // Rating of the current run in each.
    float b_rating = 0.0f, n_rating = 0.0f;
    // Certainty of the current run in each.
    float b_certainty = 0.0f, n_certainty = 0.0f;
    // True if any word is missing its best choice.
    bool b_bad = false, n_bad = false;
    // True if all words have a valid permuter.
    bool b_valid_permuter = true, n_valid_permuter = true;

    while (b < best_words->size() || n < new_words->size()) {
      int b_right = -MAX_INT32;
      int next_b_left = MAX_INT32;
      EvaluateWord(*best_words, b, &b_rating, &b_certainty, &b_bad,
                   &b_valid_permuter, &b_right, &next_b_left);
      int n_right = -MAX_INT32;
      int next_n_left = MAX_INT32;
      EvaluateWord(*new_words, n, &n_rating, &n_certainty, &n_bad,
                   &n_valid_permuter, &n_right, &next_n_left);
      if (MAX(b_right, n_right) < MIN(next_b_left, next_n_left)) {
        // The word breaks overlap. [start_b,b] and [start_n, n] match.
        break;
      }
      // Keep searching for the matching word break.
      if ((b_right < n_right && b < best_words->size()) ||
          n == new_words->size())
        ++b;
      else
        ++n;
    }
    bool new_better = false;
    if (!n_bad && (b_bad || (n_certainty > b_certainty &&
                             n_rating < b_rating) ||
                            (!b_valid_permuter && n_valid_permuter &&
                             n_rating < b_rating * rating_ratio &&
                             n_certainty > b_certainty - certainty_margin))) {
      // New is better.
      for (int i = start_n; i <= n; ++i) {
        out_words.push_back((*new_words)[i]);
        (*new_words)[i] = NULL;
        ++num_new;
      }
      new_better = true;
    } else if (!b_bad) {
      // Current best is better.
      for (int i = start_b; i <= b; ++i) {
        out_words.push_back((*best_words)[i]);
        (*best_words)[i] = NULL;
        ++num_best;
      }
    }
    int end_b = b < best_words->size() ? b + 1 : b;
    int end_n = n < new_words->size() ? n + 1 : n;
    if (debug) {
      tprintf("%d new words %s than %d old words: r: %g v %g c: %g v %g"
              " valid dict: %d v %d\n",
              end_n - start_n, new_better ? "better" : "worse",
              end_b - start_b, n_rating, b_rating,
              n_certainty, b_certainty, n_valid_permuter, b_valid_permuter);
    }
    // Move on to the next group.
    b = end_b;
    n = end_n;
  }
  // Transfer from out_words to best_words.
  best_words->clear();
  for (int i = 0; i < out_words.size(); ++i)
    best_words->push_back(out_words[i]);
  return num_new - num_best;
}

// Helper to recognize the word using the given (language-specific) tesseract.
// Returns positive if this recognizer found more new best words than the
// number kept from best_words.
int Tesseract::RetryWithLanguage(const WordData& word_data,
                                 WordRecognizer recognizer,
                                 WERD_RES** in_word,
                                 PointerVector<WERD_RES>* best_words) {
  bool debug = classify_debug_level || cube_debug_level;
  if (debug) {
    tprintf("Trying word using lang %s, oem %d\n",
            lang.string(), static_cast<int>(tessedit_ocr_engine_mode));
  }
  // Run the recognizer on the word.
  PointerVector<WERD_RES> new_words;
  (this->*recognizer)(word_data, in_word, &new_words);
  if (new_words.empty()) {
    // Transfer input word to new_words, as the classifier must have put
    // the result back in the input.
    new_words.push_back(*in_word);
    *in_word = NULL;
  }
  if (debug) {
    for (int i = 0; i < new_words.size(); ++i)
      new_words[i]->DebugTopChoice("Lang result");
  }
  // Initial version is a bit of a hack based on better certainty and rating
  // (to reduce false positives from cube) or a dictionary vs non-dictionary
  // word.
  return SelectBestWords(classify_max_rating_ratio,
                         classify_max_certainty_margin,
                         debug, &new_words, best_words);
}

// Helper returns true if all the words are acceptable.
static bool WordsAcceptable(const PointerVector<WERD_RES>& words) {
  for (int w = 0; w < words.size(); ++w) {
    if (words[w]->tess_failed || !words[w]->tess_accepted) return false;
<<<<<<< HEAD
  }
  return true;
=======
  }
  return true;
}

// Moves good-looking "noise"/diacritics from the reject list to the main
// blob list on the current word. Returns true if anything was done, and
// sets make_next_word_fuzzy if blob(s) were added to the end of the word.
bool Tesseract::ReassignDiacritics(int pass, PAGE_RES_IT* pr_it,
                                   bool* make_next_word_fuzzy) {
  *make_next_word_fuzzy = false;
  WERD* real_word = pr_it->word()->word;
  if (real_word->rej_cblob_list()->empty() ||
      real_word->cblob_list()->empty() ||
      real_word->rej_cblob_list()->length() > noise_maxperword)
    return false;
  real_word->rej_cblob_list()->sort(&C_BLOB::SortByXMiddle);
  // Get the noise outlines into a vector with matching bool map.
  GenericVector<C_OUTLINE*> outlines;
  real_word->GetNoiseOutlines(&outlines);
  GenericVector<bool> word_wanted;
  GenericVector<bool> overlapped_any_blob;
  GenericVector<C_BLOB*> target_blobs;
  AssignDiacriticsToOverlappingBlobs(outlines, pass, real_word, pr_it,
                                     &word_wanted, &overlapped_any_blob,
                                     &target_blobs);
  // Filter the outlines that overlapped any blob and put them into the word
  // now. This simplifies the remaining task and also makes it more accurate
  // as it has more completed blobs to work on.
  GenericVector<bool> wanted;
  GenericVector<C_BLOB*> wanted_blobs;
  GenericVector<C_OUTLINE*> wanted_outlines;
  int num_overlapped = 0;
  int num_overlapped_used = 0;
  for (int i = 0; i < overlapped_any_blob.size(); ++i) {
    if (overlapped_any_blob[i]) {
      ++num_overlapped;
      if (word_wanted[i]) ++num_overlapped_used;
      wanted.push_back(word_wanted[i]);
      wanted_blobs.push_back(target_blobs[i]);
      wanted_outlines.push_back(outlines[i]);
      outlines[i] = NULL;
    }
  }
  real_word->AddSelectedOutlines(wanted, wanted_blobs, wanted_outlines, NULL);
  AssignDiacriticsToNewBlobs(outlines, pass, real_word, pr_it, &word_wanted,
                             &target_blobs);
  int non_overlapped = 0;
  int non_overlapped_used = 0;
  for (int i = 0; i < word_wanted.size(); ++i) {
    if (word_wanted[i]) ++non_overlapped_used;
    if (outlines[i] != NULL) ++non_overlapped_used;
  }
  if (debug_noise_removal) {
    tprintf("Used %d/%d overlapped %d/%d non-overlaped diacritics on word:",
            num_overlapped_used, num_overlapped, non_overlapped_used,
            non_overlapped);
    real_word->bounding_box().print();
  }
  // Now we have decided which outlines we want, put them into the real_word.
  if (real_word->AddSelectedOutlines(word_wanted, target_blobs, outlines,
                                     make_next_word_fuzzy)) {
    pr_it->MakeCurrentWordFuzzy();
  }
  // TODO(rays) Parts of combos have a deep copy of the real word, and need
  // to have their noise outlines moved/assigned in the same way!!
  return num_overlapped_used != 0 || non_overlapped_used != 0;
}

// Attempts to put noise/diacritic outlines into the blobs that they overlap.
// Input: a set of noisy outlines that probably belong to the real_word.
// Output: word_wanted indicates which outlines are to be assigned to a blob,
//   target_blobs indicates which to assign to, and overlapped_any_blob is
//   true for all outlines that overlapped a blob.
void Tesseract::AssignDiacriticsToOverlappingBlobs(
    const GenericVector<C_OUTLINE*>& outlines, int pass, WERD* real_word,
    PAGE_RES_IT* pr_it, GenericVector<bool>* word_wanted,
    GenericVector<bool>* overlapped_any_blob,
    GenericVector<C_BLOB*>* target_blobs) {
  GenericVector<bool> blob_wanted;
  word_wanted->init_to_size(outlines.size(), false);
  overlapped_any_blob->init_to_size(outlines.size(), false);
  target_blobs->init_to_size(outlines.size(), NULL);
  // For each real blob, find the outlines that seriously overlap it.
  // A single blob could be several merged characters, so there can be quite
  // a few outlines overlapping, and the full engine needs to be used to chop
  // and join to get a sensible result.
  C_BLOB_IT blob_it(real_word->cblob_list());
  for (blob_it.mark_cycle_pt(); !blob_it.cycled_list(); blob_it.forward()) {
    C_BLOB* blob = blob_it.data();
    TBOX blob_box = blob->bounding_box();
    blob_wanted.init_to_size(outlines.size(), false);
    int num_blob_outlines = 0;
    for (int i = 0; i < outlines.size(); ++i) {
      if (blob_box.major_x_overlap(outlines[i]->bounding_box()) &&
          !(*word_wanted)[i]) {
        blob_wanted[i] = true;
        (*overlapped_any_blob)[i] = true;
        ++num_blob_outlines;
      }
    }
    if (debug_noise_removal) {
      tprintf("%d noise outlines overlap blob at:", num_blob_outlines);
      blob_box.print();
    }
    // If any outlines overlap the blob, and not too many, classify the blob
    // (using the full engine, languages and all), and choose the maximal
    // combination of outlines that doesn't hurt the end-result classification
    // by too much. Mark them as wanted.
    if (0 < num_blob_outlines && num_blob_outlines < noise_maxperblob) {
      if (SelectGoodDiacriticOutlines(pass, noise_cert_basechar, pr_it, blob,
                                      outlines, num_blob_outlines,
                                      &blob_wanted)) {
        for (int i = 0; i < blob_wanted.size(); ++i) {
          if (blob_wanted[i]) {
            // Claim the outline and record where it is going.
            (*word_wanted)[i] = true;
            (*target_blobs)[i] = blob;
          }
        }
      }
    }
  }
}

// Attempts to assign non-overlapping outlines to their nearest blobs or
// make new blobs out of them.
void Tesseract::AssignDiacriticsToNewBlobs(
    const GenericVector<C_OUTLINE*>& outlines, int pass, WERD* real_word,
    PAGE_RES_IT* pr_it, GenericVector<bool>* word_wanted,
    GenericVector<C_BLOB*>* target_blobs) {
  GenericVector<bool> blob_wanted;
  word_wanted->init_to_size(outlines.size(), false);
  target_blobs->init_to_size(outlines.size(), NULL);
  // Check for outlines that need to be turned into stand-alone blobs.
  for (int i = 0; i < outlines.size(); ++i) {
    if (outlines[i] == NULL) continue;
    // Get a set of adjacent outlines that don't overlap any existing blob.
    blob_wanted.init_to_size(outlines.size(), false);
    int num_blob_outlines = 0;
    TBOX total_ol_box(outlines[i]->bounding_box());
    while (i < outlines.size() && outlines[i] != NULL) {
      blob_wanted[i] = true;
      total_ol_box += outlines[i]->bounding_box();
      ++i;
      ++num_blob_outlines;
    }
    // Find the insertion point.
    C_BLOB_IT blob_it(real_word->cblob_list());
    while (!blob_it.at_last() &&
           blob_it.data_relative(1)->bounding_box().left() <=
               total_ol_box.left()) {
      blob_it.forward();
    }
    // Choose which combination of them we actually want and where to put
    // them.
    if (debug_noise_removal)
      tprintf("Num blobless outlines = %d\n", num_blob_outlines);
    C_BLOB* left_blob = blob_it.data();
    TBOX left_box = left_blob->bounding_box();
    C_BLOB* right_blob = blob_it.at_last() ? NULL : blob_it.data_relative(1);
    if ((left_box.x_overlap(total_ol_box) || right_blob == NULL ||
         !right_blob->bounding_box().x_overlap(total_ol_box)) &&
        SelectGoodDiacriticOutlines(pass, noise_cert_disjoint, pr_it, left_blob,
                                    outlines, num_blob_outlines,
                                    &blob_wanted)) {
      if (debug_noise_removal) tprintf("Added to left blob\n");
      for (int j = 0; j < blob_wanted.size(); ++j) {
        if (blob_wanted[j]) {
          (*word_wanted)[j] = true;
          (*target_blobs)[j] = left_blob;
        }
      }
    } else if (right_blob != NULL &&
               (!left_box.x_overlap(total_ol_box) ||
                right_blob->bounding_box().x_overlap(total_ol_box)) &&
               SelectGoodDiacriticOutlines(pass, noise_cert_disjoint, pr_it,
                                           right_blob, outlines,
                                           num_blob_outlines, &blob_wanted)) {
      if (debug_noise_removal) tprintf("Added to right blob\n");
      for (int j = 0; j < blob_wanted.size(); ++j) {
        if (blob_wanted[j]) {
          (*word_wanted)[j] = true;
          (*target_blobs)[j] = right_blob;
        }
      }
    } else if (SelectGoodDiacriticOutlines(pass, noise_cert_punc, pr_it, NULL,
                                           outlines, num_blob_outlines,
                                           &blob_wanted)) {
      if (debug_noise_removal) tprintf("Fitted between blobs\n");
      for (int j = 0; j < blob_wanted.size(); ++j) {
        if (blob_wanted[j]) {
          (*word_wanted)[j] = true;
          (*target_blobs)[j] = NULL;
        }
      }
    }
  }
}

// Starting with ok_outlines set to indicate which outlines overlap the blob,
// chooses the optimal set (approximately) and returns true if any outlines
// are desired, in which case ok_outlines indicates which ones.
bool Tesseract::SelectGoodDiacriticOutlines(
    int pass, float certainty_threshold, PAGE_RES_IT* pr_it, C_BLOB* blob,
    const GenericVector<C_OUTLINE*>& outlines, int num_outlines,
    GenericVector<bool>* ok_outlines) {
  STRING best_str;
  float target_cert = certainty_threshold;
  if (blob != NULL) {
    float target_c2;
    target_cert = ClassifyBlobAsWord(pass, pr_it, blob, &best_str, &target_c2);
    if (debug_noise_removal) {
      tprintf("No Noise blob classified as %s=%g(%g) at:", best_str.string(),
              target_cert, target_c2);
      blob->bounding_box().print();
    }
    target_cert -= (target_cert - certainty_threshold) * noise_cert_factor;
  }
  GenericVector<bool> test_outlines = *ok_outlines;
  // Start with all the outlines in.
  STRING all_str;
  GenericVector<bool> best_outlines = *ok_outlines;
  float best_cert = ClassifyBlobPlusOutlines(test_outlines, outlines, pass,
                                             pr_it, blob, &all_str);
  if (debug_noise_removal) {
    TBOX ol_box;
    for (int i = 0; i < test_outlines.size(); ++i) {
      if (test_outlines[i]) ol_box += outlines[i]->bounding_box();
    }
    tprintf("All Noise blob classified as %s=%g, delta=%g at:",
            all_str.string(), best_cert, best_cert - target_cert);
    ol_box.print();
  }
  // Iteratively zero out the bit that improves the certainty the most, until
  // we get past the threshold, have zero bits, or fail to improve.
  int best_index = 0;  // To zero out.
  while (num_outlines > 1 && best_index >= 0 &&
         (blob == NULL || best_cert < target_cert || blob != NULL)) {
    // Find the best bit to zero out.
    best_index = -1;
    for (int i = 0; i < outlines.size(); ++i) {
      if (test_outlines[i]) {
        test_outlines[i] = false;
        STRING str;
        float cert = ClassifyBlobPlusOutlines(test_outlines, outlines, pass,
                                              pr_it, blob, &str);
        if (debug_noise_removal) {
          TBOX ol_box;
          for (int j = 0; j < outlines.size(); ++j) {
            if (test_outlines[j]) ol_box += outlines[j]->bounding_box();
            tprintf("%d", test_outlines[j]);
          }
          tprintf(" blob classified as %s=%g, delta=%g) at:", str.string(),
                  cert, cert - target_cert);
          ol_box.print();
        }
        if (cert > best_cert) {
          best_cert = cert;
          best_index = i;
          best_outlines = test_outlines;
        }
        test_outlines[i] = true;
      }
    }
    if (best_index >= 0) {
      test_outlines[best_index] = false;
      --num_outlines;
    }
  }
  if (best_cert >= target_cert) {
    // Save the best combination.
    *ok_outlines = best_outlines;
    if (debug_noise_removal) {
      tprintf("%s noise combination ", blob ? "Adding" : "New");
      for (int i = 0; i < best_outlines.size(); ++i) {
        tprintf("%d", best_outlines[i]);
      }
      tprintf(" yields certainty %g, beating target of %g\n", best_cert,
              target_cert);
    }
    return true;
  }
  return false;
}

// Classifies the given blob plus the outlines flagged by ok_outlines, undoes
// the inclusion of the outlines, and returns the certainty of the raw choice.
float Tesseract::ClassifyBlobPlusOutlines(
    const GenericVector<bool>& ok_outlines,
    const GenericVector<C_OUTLINE*>& outlines, int pass_n, PAGE_RES_IT* pr_it,
    C_BLOB* blob, STRING* best_str) {
  C_OUTLINE_IT ol_it;
  C_OUTLINE* first_to_keep = NULL;
  if (blob != NULL) {
    // Add the required outlines to the blob.
    ol_it.set_to_list(blob->out_list());
    first_to_keep = ol_it.data();
  }
  for (int i = 0; i < ok_outlines.size(); ++i) {
    if (ok_outlines[i]) {
      // This outline is to be added.
      if (blob == NULL) {
        blob = new C_BLOB(outlines[i]);
        ol_it.set_to_list(blob->out_list());
      } else {
        ol_it.add_before_stay_put(outlines[i]);
      }
    }
  }
  float c2;
  float cert = ClassifyBlobAsWord(pass_n, pr_it, blob, best_str, &c2);
  ol_it.move_to_first();
  if (first_to_keep == NULL) {
    // We created blob. Empty its outlines and delete it.
    for (; !ol_it.empty(); ol_it.forward()) ol_it.extract();
    delete blob;
    cert = -c2;
  } else {
    // Remove the outlines that we put in.
    for (; ol_it.data() != first_to_keep; ol_it.forward()) {
      ol_it.extract();
    }
  }
  return cert;
}

// Classifies the given blob (part of word_data->word->word) as an individual
// word, using languages, chopper etc, returning only the certainty of the
// best raw choice, and undoing all the work done to fake out the word.
float Tesseract::ClassifyBlobAsWord(int pass_n, PAGE_RES_IT* pr_it,
                                    C_BLOB* blob, STRING* best_str, float* c2) {
  WERD* real_word = pr_it->word()->word;
  WERD* word = real_word->ConstructFromSingleBlob(
      real_word->flag(W_BOL), real_word->flag(W_EOL), C_BLOB::deep_copy(blob));
  WERD_RES* word_res = pr_it->InsertSimpleCloneWord(*pr_it->word(), word);
  // Get a new iterator that points to the new word.
  PAGE_RES_IT it(pr_it->page_res);
  while (it.word() != word_res && it.word() != NULL) it.forward();
  ASSERT_HOST(it.word() == word_res);
  WordData wd(it);
  // Force full initialization.
  SetupWordPassN(1, &wd);
  classify_word_and_language(pass_n, &it, &wd);
  if (debug_noise_removal) {
    tprintf("word xheight=%g, row=%g, range=[%g,%g]\n", word_res->x_height,
            wd.row->x_height(), wd.word->raw_choice->min_x_height(),
            wd.word->raw_choice->max_x_height());
  }
  float cert = wd.word->raw_choice->certainty();
  float rat = wd.word->raw_choice->rating();
  *c2 = rat > 0.0f ? cert * cert / rat : 0.0f;
  *best_str = wd.word->raw_choice->unichar_string();
  it.DeleteCurrentWord();
  pr_it->ResetWordIterator();
  return cert;
>>>>>>> 1af9e327
}

// Generic function for classifying a word. Can be used either for pass1 or
// pass2 according to the function passed to recognizer.
// word_data holds the word to be recognized, and its block and row, and
// pr_it points to the word as well, in case we are running LSTM and it wants
// to output multiple words.
// Recognizes in the current language, and if successful that is all.
// If recognition was not successful, tries all available languages until
// it gets a successful result or runs out of languages. Keeps the best result.
<<<<<<< HEAD
void Tesseract::classify_word_and_language(WordRecognizer recognizer,
                                           PAGE_RES_IT* pr_it,
                                           WordData* word_data) {
=======
void Tesseract::classify_word_and_language(int pass_n, PAGE_RES_IT* pr_it,
                                           WordData* word_data) {
  WordRecognizer recognizer = pass_n == 1 ? &Tesseract::classify_word_pass1
                                          : &Tesseract::classify_word_pass2;
>>>>>>> 1af9e327
  // Best result so far.
  PointerVector<WERD_RES> best_words;
  // Points to the best result. May be word or in lang_words.
  WERD_RES* word = word_data->word;
  clock_t start_t = clock();
  if (classify_debug_level || cube_debug_level) {
    tprintf("%s word with lang %s at:",
            word->done ? "Already done" : "Processing",
            most_recently_used_->lang.string());
    word->word->bounding_box().print();
  }
  if (word->done) {
    // If done on pass1, leave it as-is.
    if (!word->tess_failed)
      most_recently_used_ = word->tesseract;
    return;
  }
  int sub = sub_langs_.size();
  if (most_recently_used_ != this) {
    // Get the index of the most_recently_used_.
    for (sub = 0; sub < sub_langs_.size() &&
         most_recently_used_ != sub_langs_[sub]; ++sub) {}
  }
  most_recently_used_->RetryWithLanguage(
      *word_data, recognizer, &word_data->lang_words[sub], &best_words);
  Tesseract* best_lang_tess = most_recently_used_;
  if (!WordsAcceptable(best_words)) {
    // Try all the other languages to see if they are any better.
    if (most_recently_used_ != this &&
        this->RetryWithLanguage(*word_data, recognizer,
                                &word_data->lang_words[sub_langs_.size()],
                                &best_words) > 0) {
      best_lang_tess = this;
    }
    for (int i = 0; !WordsAcceptable(best_words) && i < sub_langs_.size();
         ++i) {
      if (most_recently_used_ != sub_langs_[i] &&
          sub_langs_[i]->RetryWithLanguage(*word_data, recognizer,
                                           &word_data->lang_words[i],
                                           &best_words) > 0) {
        best_lang_tess = sub_langs_[i];
      }
    }
  }
  most_recently_used_ = best_lang_tess;
  if (!best_words.empty()) {
    if (best_words.size() == 1 && !best_words[0]->combination) {
      // Move the best single result to the main word.
      word_data->word->ConsumeWordResults(best_words[0]);
    } else {
      // Words came from LSTM, and must be moved to the PAGE_RES properly.
      word_data->word = best_words.back();
      pr_it->ReplaceCurrentWord(&best_words);
    }
    ASSERT_HOST(word_data->word->box_word != NULL);
  } else {
    tprintf("no best words!!\n");
  }
  clock_t ocr_t = clock();
  if (tessedit_timing_debug) {
    tprintf("%s (ocr took %.2f sec)\n",
            word->best_choice->unichar_string().string(),
            static_cast<double>(ocr_t-start_t)/CLOCKS_PER_SEC);
  }
}

/**
 * classify_word_pass1
 *
 * Baseline normalize the word and pass it to Tess.
 */

void Tesseract::classify_word_pass1(const WordData& word_data,
                                    WERD_RES** in_word,
                                    PointerVector<WERD_RES>* out_words) {
  ROW* row = word_data.row;
  BLOCK* block = word_data.block;
  prev_word_best_choice_ = word_data.prev_word != NULL
      ? word_data.prev_word->word->best_choice : NULL;
<<<<<<< HEAD
=======
#ifndef ANDROID_BUILD
>>>>>>> 1af9e327
  // If we only intend to run cube - run it and return.
  if (tessedit_ocr_engine_mode == OEM_CUBE_ONLY) {
    cube_word_pass1(block, row, *in_word);
    return;
  }
<<<<<<< HEAD
=======
#endif
>>>>>>> 1af9e327
  WERD_RES* word = *in_word;
  match_word_pass_n(1, word, row, block);
  if (!word->tess_failed && !word->word->flag(W_REP_CHAR)) {
    word->tess_would_adapt = AdaptableWord(word);
    bool adapt_ok = word_adaptable(word, tessedit_tess_adaption_mode);

    if (adapt_ok) {
      // Send word to adaptive classifier for training.
      word->BestChoiceToCorrectText();
      LearnWord(NULL, word);
      // Mark misadaptions if running blamer.
      if (word->blamer_bundle != NULL) {
        word->blamer_bundle->SetMisAdaptionDebug(word->best_choice,
                                                 wordrec_debug_blamer);
      }
    }

    if (tessedit_enable_doc_dict && !word->IsAmbiguous())
      tess_add_doc_word(word->best_choice);
  }
}

// Helper to report the result of the xheight fix.
void Tesseract::ReportXhtFixResult(bool accept_new_word, float new_x_ht,
                                   WERD_RES* word, WERD_RES* new_word) {
  tprintf("New XHT Match:%s = %s ",
          word->best_choice->unichar_string().string(),
          word->best_choice->debug_string().string());
  word->reject_map.print(debug_fp);
  tprintf(" -> %s = %s ",
          new_word->best_choice->unichar_string().string(),
          new_word->best_choice->debug_string().string());
  new_word->reject_map.print(debug_fp);
  tprintf(" %s->%s %s %s\n",
          word->guessed_x_ht ? "GUESS" : "CERT",
          new_word->guessed_x_ht ? "GUESS" : "CERT",
          new_x_ht > 0.1 ? "STILL DOUBT" : "OK",
          accept_new_word ? "ACCEPTED" : "");
}

// Run the x-height fix-up, based on min/max top/bottom information in
// unicharset.
// Returns true if the word was changed.
// See the comment in fixxht.cpp for a description of the overall process.
bool Tesseract::TrainedXheightFix(WERD_RES *word, BLOCK* block, ROW *row) {
  bool accept_new_x_ht = false;
  int original_misfits = CountMisfitTops(word);
  if (original_misfits == 0)
    return false;
<<<<<<< HEAD
  float new_x_ht = ComputeCompatibleXheight(word);
  if (new_x_ht >= kMinRefitXHeightFraction * word->x_height) {
    WERD_RES new_x_ht_word(word->word);
    if (word->blamer_bundle != NULL) {
      new_x_ht_word.blamer_bundle = new BlamerBundle();
      new_x_ht_word.blamer_bundle->CopyTruth(*(word->blamer_bundle));
    }
    new_x_ht_word.x_height = new_x_ht;
    new_x_ht_word.caps_height = 0.0;
    new_x_ht_word.SetupForRecognition(
          unicharset, this, BestPix(), tessedit_ocr_engine_mode, NULL,
          classify_bln_numeric_mode, textord_use_cjk_fp_model,
          poly_allow_detailed_fx, row, block);
    match_word_pass_n(2, &new_x_ht_word, row, block);
    if (!new_x_ht_word.tess_failed) {
      int new_misfits = CountMisfitTops(&new_x_ht_word);
      if (debug_x_ht_level >= 1) {
        tprintf("Old misfits=%d with x-height %f, new=%d with x-height %f\n",
                original_misfits, word->x_height,
                new_misfits, new_x_ht);
        tprintf("Old rating= %f, certainty=%f, new=%f, %f\n",
                word->best_choice->rating(), word->best_choice->certainty(),
                new_x_ht_word.best_choice->rating(),
                new_x_ht_word.best_choice->certainty());
      }
      // The misfits must improve and either the rating or certainty.
      accept_new_x_ht = new_misfits < original_misfits &&
                        (new_x_ht_word.best_choice->certainty() >
                            word->best_choice->certainty() ||
                         new_x_ht_word.best_choice->rating() <
                            word->best_choice->rating());
      if (debug_x_ht_level >= 1) {
        ReportXhtFixResult(accept_new_x_ht, new_x_ht, word, &new_x_ht_word);
=======
  float baseline_shift = 0.0f;
  float new_x_ht = ComputeCompatibleXheight(word, &baseline_shift);
  if (baseline_shift != 0.0f) {
    // Try the shift on its own first.
    if (!TestNewNormalization(original_misfits, baseline_shift, word->x_height,
                              word, block, row))
      return false;
    original_misfits = CountMisfitTops(word);
    if (original_misfits > 0) {
      float new_baseline_shift;
      // Now recompute the new x_height.
      new_x_ht = ComputeCompatibleXheight(word, &new_baseline_shift);
      if (new_x_ht >= kMinRefitXHeightFraction * word->x_height) {
        // No test of return value here, as we are definitely making a change
        // to the word by shifting the baseline.
        TestNewNormalization(original_misfits, baseline_shift, new_x_ht,
                             word, block, row);
>>>>>>> 1af9e327
      }
    }
    return true;
  } else if (new_x_ht >= kMinRefitXHeightFraction * word->x_height) {
    return TestNewNormalization(original_misfits, 0.0f, new_x_ht,
                                word, block, row);
  } else {
    return false;
  }
}

// Runs recognition with the test baseline shift and x-height and returns true
// if there was an improvement in recognition result.
bool Tesseract::TestNewNormalization(int original_misfits,
                                     float baseline_shift, float new_x_ht,
                                     WERD_RES *word, BLOCK* block, ROW *row) {
  bool accept_new_x_ht = false;
  WERD_RES new_x_ht_word(word->word);
  if (word->blamer_bundle != NULL) {
    new_x_ht_word.blamer_bundle = new BlamerBundle();
    new_x_ht_word.blamer_bundle->CopyTruth(*(word->blamer_bundle));
  }
  new_x_ht_word.x_height = new_x_ht;
  new_x_ht_word.baseline_shift = baseline_shift;
  new_x_ht_word.caps_height = 0.0;
  new_x_ht_word.SetupForRecognition(
        unicharset, this, BestPix(), tessedit_ocr_engine_mode, NULL,
        classify_bln_numeric_mode, textord_use_cjk_fp_model,
      poly_allow_detailed_fx, row, block);
  match_word_pass_n(2, &new_x_ht_word, row, block);
  if (!new_x_ht_word.tess_failed) {
    int new_misfits = CountMisfitTops(&new_x_ht_word);
    if (debug_x_ht_level >= 1) {
      tprintf("Old misfits=%d with x-height %f, new=%d with x-height %f\n",
              original_misfits, word->x_height,
              new_misfits, new_x_ht);
      tprintf("Old rating= %f, certainty=%f, new=%f, %f\n",
              word->best_choice->rating(), word->best_choice->certainty(),
              new_x_ht_word.best_choice->rating(),
              new_x_ht_word.best_choice->certainty());
    }
    // The misfits must improve and either the rating or certainty.
    accept_new_x_ht = new_misfits < original_misfits &&
                      (new_x_ht_word.best_choice->certainty() >
                          word->best_choice->certainty() ||
                       new_x_ht_word.best_choice->rating() <
                          word->best_choice->rating());
    if (debug_x_ht_level >= 1) {
      ReportXhtFixResult(accept_new_x_ht, new_x_ht, word, &new_x_ht_word);
    }
  }
  if (accept_new_x_ht) {
    word->ConsumeWordResults(&new_x_ht_word);
    return true;
  }
  return false;
}

/**
 * classify_word_pass2
 *
 * Control what to do with the word in pass 2
 */

void Tesseract::classify_word_pass2(const WordData& word_data,
                                    WERD_RES** in_word,
                                    PointerVector<WERD_RES>* out_words) {
  // Return if we do not want to run Tesseract.
  if (tessedit_ocr_engine_mode != OEM_TESSERACT_ONLY &&
      tessedit_ocr_engine_mode != OEM_TESSERACT_CUBE_COMBINED &&
      word_data.word->best_choice != NULL)
    return;
<<<<<<< HEAD
=======
  if (tessedit_ocr_engine_mode == OEM_CUBE_ONLY) {
    return;
  }
>>>>>>> 1af9e327
  ROW* row = word_data.row;
  BLOCK* block = word_data.block;
  WERD_RES* word = *in_word;
  prev_word_best_choice_ = word_data.prev_word != NULL
      ? word_data.prev_word->word->best_choice : NULL;

  set_global_subloc_code(SUBLOC_NORM);
  check_debug_pt(word, 30);
  if (!word->done) {
    word->caps_height = 0.0;
    if (word->x_height == 0.0f)
      word->x_height = row->x_height();
    match_word_pass_n(2, word, row, block);
    check_debug_pt(word, 40);
  }

  SubAndSuperscriptFix(word);

  if (!word->tess_failed && !word->word->flag(W_REP_CHAR)) {
    if (unicharset.top_bottom_useful() && unicharset.script_has_xheight() &&
        block->classify_rotation().y() == 0.0f) {
      // Use the tops and bottoms since they are available.
      TrainedXheightFix(word, block, row);
    }

    set_global_subloc_code(SUBLOC_NORM);
  }
#ifndef GRAPHICS_DISABLED
  if (tessedit_display_outwords) {
    if (fx_win == NULL)
      create_fx_win();
    clear_fx_win();
    word->rebuild_word->plot(fx_win);
    TBOX wbox = word->rebuild_word->bounding_box();
    fx_win->ZoomToRectangle(wbox.left(), wbox.top(),
                            wbox.right(), wbox.bottom());
    ScrollView::Update();
  }
#endif
  set_global_subloc_code(SUBLOC_NORM);
  check_debug_pt(word, 50);
}


/**
 * match_word_pass2
 *
 * Baseline normalize the word and pass it to Tess.
 */

void Tesseract::match_word_pass_n(int pass_n, WERD_RES *word,
                                  ROW *row, BLOCK* block) {
  if (word->tess_failed) return;
  tess_segment_pass_n(pass_n, word);

  if (!word->tess_failed) {
    if (!word->word->flag (W_REP_CHAR)) {
       word->fix_quotes();
      if (tessedit_fix_hyphens)
        word->fix_hyphens();
      /* Dont trust fix_quotes! - though I think I've fixed the bug */
      if (word->best_choice->length() != word->box_word->length()) {
        tprintf("POST FIX_QUOTES FAIL String:\"%s\"; Strlen=%d;"
                " #Blobs=%d\n",
                word->best_choice->debug_string().string(),
                word->best_choice->length(),
                word->box_word->length());

      }
      word->tess_accepted = tess_acceptable_word(word);

      // Also sets word->done flag
      make_reject_map(word, row, pass_n);
    }
  }
  set_word_fonts(word);

  ASSERT_HOST(word->raw_choice != NULL);
}

// Helper to return the best rated BLOB_CHOICE in the whole word that matches
// the given char_id, or NULL if none can be found.
static BLOB_CHOICE* FindBestMatchingChoice(UNICHAR_ID char_id,
                                           WERD_RES* word_res) {
  // Find the corresponding best BLOB_CHOICE from any position in the word_res.
  BLOB_CHOICE* best_choice = NULL;
  for (int i = 0; i < word_res->best_choice->length(); ++i) {
    BLOB_CHOICE* choice = FindMatchingChoice(char_id,
                                             word_res->GetBlobChoices(i));
    if (choice != NULL) {
      if (best_choice == NULL || choice->rating() < best_choice->rating())
        best_choice = choice;
    }
  }
  return best_choice;
}

// Helper to insert blob_choice in each location in the leader word if there is
// no matching BLOB_CHOICE there already, and correct any incorrect results
// in the best_choice.
static void CorrectRepcharChoices(BLOB_CHOICE* blob_choice,
                                  WERD_RES* word_res) {
  WERD_CHOICE* word = word_res->best_choice;
  for (int i = 0; i < word_res->best_choice->length(); ++i) {
    BLOB_CHOICE* choice = FindMatchingChoice(blob_choice->unichar_id(),
                                             word_res->GetBlobChoices(i));
    if (choice == NULL) {
      BLOB_CHOICE_IT choice_it(word_res->GetBlobChoices(i));
      choice_it.add_before_stay_put(new BLOB_CHOICE(*blob_choice));
    }
  }
  // Correct any incorrect results in word.
  for (int i = 0; i < word->length(); ++i) {
    if (word->unichar_id(i) != blob_choice->unichar_id())
      word->set_unichar_id(blob_choice->unichar_id(), i);
  }
}

/**
 * fix_rep_char()
 * The word is a repeated char. (Leader.) Find the repeated char character.
 * Create the appropriate single-word or multi-word sequence according to
 * the size of spaces in between blobs, and correct the classifications
 * where some of the characters disagree with the majority.
 */
void Tesseract::fix_rep_char(PAGE_RES_IT* page_res_it) {
  WERD_RES *word_res = page_res_it->word();
  const WERD_CHOICE &word = *(word_res->best_choice);

  // Find the frequency of each unique character in the word.
  SortHelper<UNICHAR_ID> rep_ch(word.length());
  for (int i = 0; i < word.length(); ++i) {
    rep_ch.Add(word.unichar_id(i), 1);
  }

  // Find the most frequent result.
  UNICHAR_ID maxch_id = INVALID_UNICHAR_ID; // most common char
  int max_count = rep_ch.MaxCount(&maxch_id);
  // Find the best exemplar of a classifier result for maxch_id.
  BLOB_CHOICE* best_choice = FindBestMatchingChoice(maxch_id, word_res);
  if (best_choice == NULL) {
    tprintf("Failed to find a choice for %s, occurring %d times\n",
            word_res->uch_set->debug_str(maxch_id).string(), max_count);
    return;
  }
  word_res->done = TRUE;

  // Measure the mean space.
  int gap_count = 0;
  WERD* werd = word_res->word;
  C_BLOB_IT blob_it(werd->cblob_list());
  C_BLOB* prev_blob = blob_it.data();
  for (blob_it.forward(); !blob_it.at_first(); blob_it.forward()) {
    C_BLOB* blob = blob_it.data();
    int gap = blob->bounding_box().left();
    gap -= prev_blob->bounding_box().right();
    ++gap_count;
    prev_blob = blob;
  }
  // Just correct existing classification.
  CorrectRepcharChoices(best_choice, word_res);
  word_res->reject_map.initialise(word.length());
}

ACCEPTABLE_WERD_TYPE Tesseract::acceptable_word_string(
    const UNICHARSET& char_set, const char *s, const char *lengths) {
  int i = 0;
  int offset = 0;
  int leading_punct_count;
  int upper_count = 0;
  int hyphen_pos = -1;
  ACCEPTABLE_WERD_TYPE word_type = AC_UNACCEPTABLE;

  if (strlen (lengths) > 20)
    return word_type;

  /* Single Leading punctuation char*/

  if (s[offset] != '\0' && STRING(chs_leading_punct).contains(s[offset]))
    offset += lengths[i++];
  leading_punct_count = i;

  /* Initial cap */
  while (s[offset] != '\0' && char_set.get_isupper(s + offset, lengths[i])) {
    offset += lengths[i++];
    upper_count++;
  }
  if (upper_count > 1) {
    word_type = AC_UPPER_CASE;
  } else {
    /* Lower case word, possibly with an initial cap */
    while (s[offset] != '\0' && char_set.get_islower(s + offset, lengths[i])) {
      offset += lengths[i++];
    }
    if (i - leading_punct_count < quality_min_initial_alphas_reqd)
      goto not_a_word;
    /*
    Allow a single hyphen in a lower case word
    - dont trust upper case - I've seen several cases of "H" -> "I-I"
    */
    if (lengths[i] == 1 && s[offset] == '-') {
      hyphen_pos = i;
      offset += lengths[i++];
      if (s[offset] != '\0') {
        while ((s[offset] != '\0') &&
               char_set.get_islower(s + offset, lengths[i])) {
          offset += lengths[i++];
        }
        if (i < hyphen_pos + 3)
          goto not_a_word;
      }
    } else {
      /* Allow "'s" in NON hyphenated lower case words */
      if (lengths[i] == 1 && (s[offset] == '\'') &&
          lengths[i + 1] == 1 && (s[offset + lengths[i]] == 's')) {
        offset += lengths[i++];
        offset += lengths[i++];
      }
    }
    if (upper_count > 0)
      word_type = AC_INITIAL_CAP;
    else
      word_type = AC_LOWER_CASE;
  }

  /* Up to two different, constrained trailing punctuation chars */
  if (lengths[i] == 1 && s[offset] != '\0' &&
      STRING(chs_trailing_punct1).contains(s[offset]))
    offset += lengths[i++];
  if (lengths[i] == 1 && s[offset] != '\0' && i > 0 &&
      s[offset - lengths[i - 1]] != s[offset] &&
      STRING(chs_trailing_punct2).contains (s[offset]))
    offset += lengths[i++];

  if (s[offset] != '\0')
    word_type = AC_UNACCEPTABLE;

  not_a_word:

  if (word_type == AC_UNACCEPTABLE) {
    /* Look for abbreviation string */
    i = 0;
    offset = 0;
    if (s[0] != '\0' && char_set.get_isupper(s, lengths[0])) {
      word_type = AC_UC_ABBREV;
      while (s[offset] != '\0' &&
             char_set.get_isupper(s + offset, lengths[i]) &&
             lengths[i + 1] == 1 && s[offset + lengths[i]] == '.') {
        offset += lengths[i++];
        offset += lengths[i++];
      }
    }
    else if (s[0] != '\0' && char_set.get_islower(s, lengths[0])) {
      word_type = AC_LC_ABBREV;
      while (s[offset] != '\0' &&
             char_set.get_islower(s + offset, lengths[i]) &&
             lengths[i + 1] == 1 && s[offset + lengths[i]] == '.') {
        offset += lengths[i++];
        offset += lengths[i++];
      }
    }
    if (s[offset] != '\0')
      word_type = AC_UNACCEPTABLE;
  }

  return word_type;
}

BOOL8 Tesseract::check_debug_pt(WERD_RES *word, int location) {
  BOOL8 show_map_detail = FALSE;
  inT16 i;

  if (!test_pt)
    return FALSE;

  tessedit_rejection_debug.set_value (FALSE);
  debug_x_ht_level.set_value(0);

  if (word->word->bounding_box ().contains (FCOORD (test_pt_x, test_pt_y))) {
    if (location < 0)
      return TRUE;               // For breakpoint use
    tessedit_rejection_debug.set_value (TRUE);
    debug_x_ht_level.set_value(2);
    tprintf ("\n\nTESTWD::");
    switch (location) {
      case 0:
        tprintf ("classify_word_pass1 start\n");
        word->word->print();
        break;
      case 10:
        tprintf ("make_reject_map: initial map");
        break;
      case 20:
        tprintf ("make_reject_map: after NN");
        break;
      case 30:
        tprintf ("classify_word_pass2 - START");
        break;
      case 40:
        tprintf ("classify_word_pass2 - Pre Xht");
        break;
      case 50:
        tprintf ("classify_word_pass2 - END");
        show_map_detail = TRUE;
        break;
      case 60:
        tprintf ("fixspace");
        break;
      case 70:
        tprintf ("MM pass START");
        break;
      case 80:
        tprintf ("MM pass END");
        break;
      case 90:
        tprintf ("After Poor quality rejection");
        break;
      case 100:
        tprintf ("unrej_good_quality_words - START");
        break;
      case 110:
        tprintf ("unrej_good_quality_words - END");
        break;
      case 120:
        tprintf ("Write results pass");
        show_map_detail = TRUE;
        break;
    }
    if (word->best_choice != NULL) {
      tprintf(" \"%s\" ", word->best_choice->unichar_string().string());
      word->reject_map.print(debug_fp);
      tprintf("\n");
      if (show_map_detail) {
        tprintf("\"%s\"\n", word->best_choice->unichar_string().string());
        for (i = 0; word->best_choice->unichar_string()[i] != '\0'; i++) {
          tprintf("**** \"%c\" ****\n", word->best_choice->unichar_string()[i]);
          word->reject_map[i].full_print(debug_fp);
        }
      }
    } else {
      tprintf("null best choice\n");
    }
    tprintf ("Tess Accepted: %s\n", word->tess_accepted ? "TRUE" : "FALSE");
    tprintf ("Done flag: %s\n\n", word->done ? "TRUE" : "FALSE");
    return TRUE;
  } else {
    return FALSE;
  }
}

/**
 * find_modal_font
 *
 * Find the modal font and remove from the stats.
 */
static void find_modal_font(           //good chars in word
                     STATS *fonts,     //font stats
                     inT16 *font_out,   //output font
                     inT8 *font_count  //output count
                    ) {
  inT16 font;                     //font index
  inT32 count;                   //pile couat

  if (fonts->get_total () > 0) {
    font = (inT16) fonts->mode ();
    *font_out = font;
    count = fonts->pile_count (font);
    *font_count = count < MAX_INT8 ? count : MAX_INT8;
    fonts->add (font, -*font_count);
  }
  else {
    *font_out = -1;
    *font_count = 0;
  }
}

/**
 * set_word_fonts
 *
 * Get the fonts for the word.
 */
void Tesseract::set_word_fonts(WERD_RES *word) {
  // Don't try to set the word fonts for a cube word, as the configs
  // will be meaningless.
  if (word->chopped_word == NULL) return;
  ASSERT_HOST(word->best_choice != NULL);

<<<<<<< HEAD
  inT32 index;                   // char id index
                                 // character iterator
  BLOB_CHOICE_IT choice_it;      // choice iterator
=======
>>>>>>> 1af9e327
  int fontinfo_size = get_fontinfo_table().size();
  if (fontinfo_size == 0) return;
  GenericVector<int> font_total_score;
  font_total_score.init_to_size(fontinfo_size, 0);

  word->italic = 0;
  word->bold = 0;
<<<<<<< HEAD
  if (!word->best_choice_fontinfo_ids.empty()) {
    word->best_choice_fontinfo_ids.clear();
  }
  // Compute the modal font for the word
  for (index = 0; index < word->best_choice->length(); ++index) {
    UNICHAR_ID word_ch_id = word->best_choice->unichar_id(index);
    choice_it.set_to_list(word->GetBlobChoices(index));
    if (tessedit_debug_fonts) {
      tprintf("Examining fonts in %s\n",
              word->best_choice->debug_string().string());
    }
    for (choice_it.mark_cycle_pt(); !choice_it.cycled_list();
         choice_it.forward()) {
      UNICHAR_ID blob_ch_id = choice_it.data()->unichar_id();
      if (blob_ch_id == word_ch_id) {
        if (tessedit_debug_fonts) {
          tprintf("%s font %s (%d) font2 %s (%d)\n",
                  word->uch_set->id_to_unichar(blob_ch_id),
                  choice_it.data()->fontinfo_id() < 0 ? "unknown" :
                  fontinfo_table_.get(choice_it.data()->fontinfo_id()).name,
                  choice_it.data()->fontinfo_id(),
                  choice_it.data()->fontinfo_id2() < 0 ? "unknown" :
                  fontinfo_table_.get(choice_it.data()->fontinfo_id2()).name,
                  choice_it.data()->fontinfo_id2());
        }
        // 1st choice font gets 2 pts, 2nd choice 1 pt.
        if (choice_it.data()->fontinfo_id() >= 0) {
          fonts.add(choice_it.data()->fontinfo_id(), 2);
        }
        if (choice_it.data()->fontinfo_id2() >= 0) {
          fonts.add(choice_it.data()->fontinfo_id2(), 1);
        }
        break;
=======
  // Compute the font scores for the word
  if (tessedit_debug_fonts) {
    tprintf("Examining fonts in %s\n",
            word->best_choice->debug_string().string());
  }
  for (int b = 0; b < word->best_choice->length(); ++b) {
    BLOB_CHOICE* choice = word->GetBlobChoice(b);
    if (choice == NULL) continue;
    const GenericVector<ScoredFont>& fonts = choice->fonts();
    for (int f = 0; f < fonts.size(); ++f) {
      int fontinfo_id = fonts[f].fontinfo_id;
      if (0 <= fontinfo_id && fontinfo_id < fontinfo_size) {
        font_total_score[fontinfo_id] += fonts[f].score;
>>>>>>> 1af9e327
      }
    }
  }
  // Find the top and 2nd choice for the word.
  int score1 = 0, score2 = 0;
  inT16 font_id1 = -1, font_id2 = -1;
  for (int f = 0; f < fontinfo_size; ++f) {
    if (tessedit_debug_fonts && font_total_score[f] > 0) {
      tprintf("Font %s, total score = %d\n",
              fontinfo_table_.get(f).name, font_total_score[f]);
    }
    if (font_total_score[f] > score1) {
      score2 = score1;
      font_id2 = font_id1;
      score1 = font_total_score[f];
      font_id1 = f;
    } else if (font_total_score[f] > score2) {
      score2 = font_total_score[f];
      font_id2 = f;
    }
  }
  word->fontinfo = font_id1 >= 0 ? &fontinfo_table_.get(font_id1) : NULL;
  word->fontinfo2 = font_id2 >= 0 ? &fontinfo_table_.get(font_id2) : NULL;
  // Each score has a limit of MAX_UINT16, so divide by that to get the number
  // of "votes" for that font, ie number of perfect scores.
  word->fontinfo_id_count = ClipToRange(score1 / MAX_UINT16, 1, MAX_INT8);
  word->fontinfo_id2_count = ClipToRange(score2 / MAX_UINT16, 0, MAX_INT8);
  if (score1 > 0) {
    FontInfo fi = fontinfo_table_.get(font_id1);
    if (tessedit_debug_fonts) {
      if (word->fontinfo_id2_count > 0) {
        tprintf("Word modal font=%s, score=%d, 2nd choice %s/%d\n",
                fi.name, word->fontinfo_id_count,
                fontinfo_table_.get(font_id2).name,
                word->fontinfo_id2_count);
      } else {
        tprintf("Word modal font=%s, score=%d. No 2nd choice\n",
                fi.name, word->fontinfo_id_count);
      }
    }
    word->italic = (fi.is_italic() ? 1 : -1) * word->fontinfo_id_count;
    word->bold = (fi.is_bold() ? 1 : -1) * word->fontinfo_id_count;
  }
}


/**
 * font_recognition_pass
 *
 * Smooth the fonts for the document.
 */

void Tesseract::font_recognition_pass(PAGE_RES* page_res) {
  PAGE_RES_IT page_res_it(page_res);
  WERD_RES *word;                // current word
  STATS doc_fonts(0, font_table_size_);           // font counters

  // Gather font id statistics.
  for (page_res_it.restart_page(); page_res_it.word() != NULL;
       page_res_it.forward()) {
    word = page_res_it.word();
    if (word->fontinfo != NULL) {
      doc_fonts.add(word->fontinfo->universal_id, word->fontinfo_id_count);
    }
    if (word->fontinfo2 != NULL) {
      doc_fonts.add(word->fontinfo2->universal_id, word->fontinfo_id2_count);
    }
  }
  inT16 doc_font;                 // modal font
  inT8 doc_font_count;           // modal font
  find_modal_font(&doc_fonts, &doc_font, &doc_font_count);
  if (doc_font_count == 0)
    return;
  // Get the modal font pointer.
  const FontInfo* modal_font = NULL;
  for (page_res_it.restart_page(); page_res_it.word() != NULL;
       page_res_it.forward()) {
    word = page_res_it.word();
    if (word->fontinfo != NULL && word->fontinfo->universal_id == doc_font) {
      modal_font = word->fontinfo;
      break;
    }
    if (word->fontinfo2 != NULL && word->fontinfo2->universal_id == doc_font) {
      modal_font = word->fontinfo2;
      break;
    }
  }
  ASSERT_HOST(modal_font != NULL);

  // Assign modal font to weak words.
  for (page_res_it.restart_page(); page_res_it.word() != NULL;
       page_res_it.forward()) {
    word = page_res_it.word();
    int length = word->best_choice->length();

    int count = word->fontinfo_id_count;
    if (!(count == length || (length > 3 && count >= length * 3 / 4))) {
      word->fontinfo = modal_font;
      // Counts only get 1 as it came from the doc.
      word->fontinfo_id_count = 1;
      word->italic = modal_font->is_italic() ? 1 : -1;
      word->bold = modal_font->is_bold() ? 1 : -1;
    }
  }
}

// If a word has multiple alternates check if the best choice is in the
// dictionary. If not, replace it with an alternate that exists in the
// dictionary.
void Tesseract::dictionary_correction_pass(PAGE_RES *page_res) {
  PAGE_RES_IT word_it(page_res);
  for (WERD_RES* word = word_it.word(); word != NULL;
       word = word_it.forward()) {
    if (word->best_choices.singleton())
      continue;  // There are no alternates.

    WERD_CHOICE* best = word->best_choice;
    if (word->tesseract->getDict().valid_word(*best) != 0)
      continue;  // The best choice is in the dictionary.

    WERD_CHOICE_IT choice_it(&word->best_choices);
    for (choice_it.mark_cycle_pt(); !choice_it.cycled_list();
         choice_it.forward()) {
      WERD_CHOICE* alternate = choice_it.data();
      if (word->tesseract->getDict().valid_word(*alternate)) {
        // The alternate choice is in the dictionary.
        if (tessedit_bigram_debug) {
          tprintf("Dictionary correction replaces best choice '%s' with '%s'\n",
                  best->unichar_string().string(),
                  alternate->unichar_string().string());
        }
        // Replace the 'best' choice with a better choice.
        word->ReplaceBestChoice(alternate);
        break;
      }
    }
  }
}

}  // namespace tesseract<|MERGE_RESOLUTION|>--- conflicted
+++ resolved
@@ -93,12 +93,7 @@
 
   WordData word_data(*pr_it);
   SetupWordPassN(2, &word_data);
-<<<<<<< HEAD
-  classify_word_and_language(&Tesseract::classify_word_pass2, pr_it,
-                             &word_data);
-=======
   classify_word_and_language(2, pr_it, &word_data);
->>>>>>> 1af9e327
   if (tessedit_debug_quality_metrics) {
     WERD_RES* word_res = pr_it->word();
     word_char_quality(word_res, pr_it->row()->row, &char_qual, &good_char_qual);
@@ -194,10 +189,7 @@
       if (word->word->x_height == 0.0f)
         word->word->x_height = word->row->x_height();
     }
-<<<<<<< HEAD
-=======
     word->lang_words.truncate(0);
->>>>>>> 1af9e327
     for (int s = 0; s <= sub_langs_.size(); ++s) {
       // The sub_langs_.size() entry is for the master language.
       Tesseract* lang_t = s < sub_langs_.size() ? sub_langs_[s] : this;
@@ -233,20 +225,6 @@
     if (monitor != NULL) {
       monitor->ocr_alive = TRUE;
       if (pass_n == 1) {
-<<<<<<< HEAD
-        monitor->progress = 30 + 50 * w / words->size();
-        if (monitor->progress_callback!=NULL){
-              	TBOX box = word->word->word->bounding_box();
-              	(*monitor->progress_callback)(monitor->progress,box.left(), box.right(), box.top(), box.bottom());
-        }
-      } else {
-        monitor->progress = 80 + 10 * w / words->size();
-        if (monitor->progress_callback!=NULL){
-        	(*monitor->progress_callback)(monitor->progress,0, 0, 0, 0);
-        }
-
-      } if (monitor->deadline_exceeded() ||
-=======
       //  monitor->progress = 30 + 50 * w / words->size();
         monitor->progress = 70 * w / words->size();
         if (monitor->progress_callback != NULL) {
@@ -263,7 +241,6 @@
         }
       }
       if (monitor->deadline_exceeded() ||
->>>>>>> 1af9e327
           (monitor->cancel != NULL && (*monitor->cancel)(monitor->cancel_this,
                                                          words->size()))) {
         // Timeout. Fake out the rest of the words.
@@ -284,12 +261,6 @@
     while (pr_it->word() != NULL && pr_it->word() != word->word)
       pr_it->forward();
     ASSERT_HOST(pr_it->word() != NULL);
-<<<<<<< HEAD
-    WordRecognizer recognizer = pass_n == 1 ? &Tesseract::classify_word_pass1
-                                            : &Tesseract::classify_word_pass2;
-    classify_word_and_language(recognizer, pr_it, word);
-    if (tessedit_dump_choices) {
-=======
     bool make_next_word_fuzzy = false;
     if (ReassignDiacritics(pass_n, pr_it, &make_next_word_fuzzy)) {
       // Needs to be setup again to see the new outlines in the chopped_word.
@@ -298,18 +269,14 @@
 
     classify_word_and_language(pass_n, pr_it, word);
     if (tessedit_dump_choices || debug_noise_removal) {
->>>>>>> 1af9e327
       tprintf("Pass%d: %s [%s]\n", pass_n,
               word->word->best_choice->unichar_string().string(),
               word->word->best_choice->debug_string().string());
     }
     pr_it->forward();
-<<<<<<< HEAD
-=======
     if (make_next_word_fuzzy && pr_it->word() != NULL) {
       pr_it->MakeCurrentWordFuzzy();
     }
->>>>>>> 1af9e327
   }
   return true;
 }
@@ -409,11 +376,7 @@
 
   // ****************** Pass 2 *******************
   if (tessedit_tess_adaption_mode != 0x0 && !tessedit_test_adaption &&
-<<<<<<< HEAD
-      tessedit_ocr_engine_mode != OEM_CUBE_ONLY ) {
-=======
       AnyTessLang()) {
->>>>>>> 1af9e327
     page_res_it.restart_page();
     GenericVector<WordData> words;
     SetupAllWordsPassN(2, target_word_box, word_config, page_res, &words);
@@ -950,10 +913,6 @@
 static bool WordsAcceptable(const PointerVector<WERD_RES>& words) {
   for (int w = 0; w < words.size(); ++w) {
     if (words[w]->tess_failed || !words[w]->tess_accepted) return false;
-<<<<<<< HEAD
-  }
-  return true;
-=======
   }
   return true;
 }
@@ -1309,7 +1268,6 @@
   it.DeleteCurrentWord();
   pr_it->ResetWordIterator();
   return cert;
->>>>>>> 1af9e327
 }
 
 // Generic function for classifying a word. Can be used either for pass1 or
@@ -1320,16 +1278,10 @@
 // Recognizes in the current language, and if successful that is all.
 // If recognition was not successful, tries all available languages until
 // it gets a successful result or runs out of languages. Keeps the best result.
-<<<<<<< HEAD
-void Tesseract::classify_word_and_language(WordRecognizer recognizer,
-                                           PAGE_RES_IT* pr_it,
-                                           WordData* word_data) {
-=======
 void Tesseract::classify_word_and_language(int pass_n, PAGE_RES_IT* pr_it,
                                            WordData* word_data) {
   WordRecognizer recognizer = pass_n == 1 ? &Tesseract::classify_word_pass1
                                           : &Tesseract::classify_word_pass2;
->>>>>>> 1af9e327
   // Best result so far.
   PointerVector<WERD_RES> best_words;
   // Points to the best result. May be word or in lang_words.
@@ -1409,19 +1361,13 @@
   BLOCK* block = word_data.block;
   prev_word_best_choice_ = word_data.prev_word != NULL
       ? word_data.prev_word->word->best_choice : NULL;
-<<<<<<< HEAD
-=======
 #ifndef ANDROID_BUILD
->>>>>>> 1af9e327
   // If we only intend to run cube - run it and return.
   if (tessedit_ocr_engine_mode == OEM_CUBE_ONLY) {
     cube_word_pass1(block, row, *in_word);
     return;
   }
-<<<<<<< HEAD
-=======
 #endif
->>>>>>> 1af9e327
   WERD_RES* word = *in_word;
   match_word_pass_n(1, word, row, block);
   if (!word->tess_failed && !word->word->flag(W_REP_CHAR)) {
@@ -1471,41 +1417,6 @@
   int original_misfits = CountMisfitTops(word);
   if (original_misfits == 0)
     return false;
-<<<<<<< HEAD
-  float new_x_ht = ComputeCompatibleXheight(word);
-  if (new_x_ht >= kMinRefitXHeightFraction * word->x_height) {
-    WERD_RES new_x_ht_word(word->word);
-    if (word->blamer_bundle != NULL) {
-      new_x_ht_word.blamer_bundle = new BlamerBundle();
-      new_x_ht_word.blamer_bundle->CopyTruth(*(word->blamer_bundle));
-    }
-    new_x_ht_word.x_height = new_x_ht;
-    new_x_ht_word.caps_height = 0.0;
-    new_x_ht_word.SetupForRecognition(
-          unicharset, this, BestPix(), tessedit_ocr_engine_mode, NULL,
-          classify_bln_numeric_mode, textord_use_cjk_fp_model,
-          poly_allow_detailed_fx, row, block);
-    match_word_pass_n(2, &new_x_ht_word, row, block);
-    if (!new_x_ht_word.tess_failed) {
-      int new_misfits = CountMisfitTops(&new_x_ht_word);
-      if (debug_x_ht_level >= 1) {
-        tprintf("Old misfits=%d with x-height %f, new=%d with x-height %f\n",
-                original_misfits, word->x_height,
-                new_misfits, new_x_ht);
-        tprintf("Old rating= %f, certainty=%f, new=%f, %f\n",
-                word->best_choice->rating(), word->best_choice->certainty(),
-                new_x_ht_word.best_choice->rating(),
-                new_x_ht_word.best_choice->certainty());
-      }
-      // The misfits must improve and either the rating or certainty.
-      accept_new_x_ht = new_misfits < original_misfits &&
-                        (new_x_ht_word.best_choice->certainty() >
-                            word->best_choice->certainty() ||
-                         new_x_ht_word.best_choice->rating() <
-                            word->best_choice->rating());
-      if (debug_x_ht_level >= 1) {
-        ReportXhtFixResult(accept_new_x_ht, new_x_ht, word, &new_x_ht_word);
-=======
   float baseline_shift = 0.0f;
   float new_x_ht = ComputeCompatibleXheight(word, &baseline_shift);
   if (baseline_shift != 0.0f) {
@@ -1523,7 +1434,6 @@
         // to the word by shifting the baseline.
         TestNewNormalization(original_misfits, baseline_shift, new_x_ht,
                              word, block, row);
->>>>>>> 1af9e327
       }
     }
     return true;
@@ -1596,12 +1506,9 @@
       tessedit_ocr_engine_mode != OEM_TESSERACT_CUBE_COMBINED &&
       word_data.word->best_choice != NULL)
     return;
-<<<<<<< HEAD
-=======
   if (tessedit_ocr_engine_mode == OEM_CUBE_ONLY) {
     return;
   }
->>>>>>> 1af9e327
   ROW* row = word_data.row;
   BLOCK* block = word_data.block;
   WERD_RES* word = *in_word;
@@ -1989,12 +1896,6 @@
   if (word->chopped_word == NULL) return;
   ASSERT_HOST(word->best_choice != NULL);
 
-<<<<<<< HEAD
-  inT32 index;                   // char id index
-                                 // character iterator
-  BLOB_CHOICE_IT choice_it;      // choice iterator
-=======
->>>>>>> 1af9e327
   int fontinfo_size = get_fontinfo_table().size();
   if (fontinfo_size == 0) return;
   GenericVector<int> font_total_score;
@@ -2002,41 +1903,6 @@
 
   word->italic = 0;
   word->bold = 0;
-<<<<<<< HEAD
-  if (!word->best_choice_fontinfo_ids.empty()) {
-    word->best_choice_fontinfo_ids.clear();
-  }
-  // Compute the modal font for the word
-  for (index = 0; index < word->best_choice->length(); ++index) {
-    UNICHAR_ID word_ch_id = word->best_choice->unichar_id(index);
-    choice_it.set_to_list(word->GetBlobChoices(index));
-    if (tessedit_debug_fonts) {
-      tprintf("Examining fonts in %s\n",
-              word->best_choice->debug_string().string());
-    }
-    for (choice_it.mark_cycle_pt(); !choice_it.cycled_list();
-         choice_it.forward()) {
-      UNICHAR_ID blob_ch_id = choice_it.data()->unichar_id();
-      if (blob_ch_id == word_ch_id) {
-        if (tessedit_debug_fonts) {
-          tprintf("%s font %s (%d) font2 %s (%d)\n",
-                  word->uch_set->id_to_unichar(blob_ch_id),
-                  choice_it.data()->fontinfo_id() < 0 ? "unknown" :
-                  fontinfo_table_.get(choice_it.data()->fontinfo_id()).name,
-                  choice_it.data()->fontinfo_id(),
-                  choice_it.data()->fontinfo_id2() < 0 ? "unknown" :
-                  fontinfo_table_.get(choice_it.data()->fontinfo_id2()).name,
-                  choice_it.data()->fontinfo_id2());
-        }
-        // 1st choice font gets 2 pts, 2nd choice 1 pt.
-        if (choice_it.data()->fontinfo_id() >= 0) {
-          fonts.add(choice_it.data()->fontinfo_id(), 2);
-        }
-        if (choice_it.data()->fontinfo_id2() >= 0) {
-          fonts.add(choice_it.data()->fontinfo_id2(), 1);
-        }
-        break;
-=======
   // Compute the font scores for the word
   if (tessedit_debug_fonts) {
     tprintf("Examining fonts in %s\n",
@@ -2050,7 +1916,6 @@
       int fontinfo_id = fonts[f].fontinfo_id;
       if (0 <= fontinfo_id && fontinfo_id < fontinfo_size) {
         font_total_score[fontinfo_id] += fonts[f].score;
->>>>>>> 1af9e327
       }
     }
   }
