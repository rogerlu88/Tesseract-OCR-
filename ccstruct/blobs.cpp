--- conflicted
+++ resolved
@@ -805,13 +805,8 @@
 // Baseline normalizes the blobs in-place, recording the normalization in the
 // DENORMs in the blobs.
 void TWERD::BLNormalize(const BLOCK* block, const ROW* row, Pix* pix,
-<<<<<<< HEAD
-                        bool inverse, float x_height, bool numeric_mode,
-                        tesseract::OcrEngineMode hint,
-=======
                         bool inverse, float x_height, float baseline_shift,
                         bool numeric_mode, tesseract::OcrEngineMode hint,
->>>>>>> 1af9e327
                         const TBOX* norm_box,
                         DENORM* word_denorm) {
   TBOX word_box = bounding_box();
@@ -827,11 +822,7 @@
     if (hint == tesseract::OEM_CUBE_ONLY)
       scale = 1.0f;
   } else {
-<<<<<<< HEAD
-    input_y_offset = row->base_line(word_middle);
-=======
     input_y_offset = row->base_line(word_middle) + baseline_shift;
->>>>>>> 1af9e327
   }
   for (int b = 0; b < blobs.size(); ++b) {
     TBLOB* blob = blobs[b];
@@ -844,11 +835,7 @@
       blob_scale = ClipToRange(kBlnXHeight * 4.0f / (3 * blob_box.height()),
                                scale, scale * 1.5f);
     } else if (row != NULL && hint != tesseract::OEM_CUBE_ONLY) {
-<<<<<<< HEAD
-      baseline = row->base_line(mid_x);
-=======
       baseline = row->base_line(mid_x) + baseline_shift;
->>>>>>> 1af9e327
     }
     // The image will be 8-bit grey if the input was grey or color. Note that in
     // a grey image 0 is black and 255 is white. If the input was binary, then
@@ -938,21 +925,6 @@
 #endif  // GRAPHICS_DISABLED
 
 /**********************************************************************
-<<<<<<< HEAD
- * blob_origin
- *
- * Compute the origin of a compound blob, define to be the centre
- * of the bounding box.
- **********************************************************************/
-void blob_origin(TBLOB *blob,       /*blob to compute on */
-                 TPOINT *origin) {  /*return value */
-  TBOX bbox = blob->bounding_box();
-  *origin = (bbox.topleft() + bbox.botright()) / 2;
-}
-
-/**********************************************************************
-=======
->>>>>>> 1af9e327
  * divisible_blob
  *
  * Returns true if the blob contains multiple outlines than can be
