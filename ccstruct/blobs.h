/* -*-C-*-
 ********************************************************************************
 *
 * File:        blobs.h  (Formerly blobs.h)
 * Description:  Blob definition
 * Author:       Mark Seaman, OCR Technology
 * Created:      Fri Oct 27 15:39:52 1989
 * Modified:     Thu Mar 28 15:33:38 1991 (Mark Seaman) marks@hpgrlt
 * Language:     C
 * Package:      N/A
 * Status:       Experimental (Do Not Distribute)
 *
 * (c) Copyright 1989, Hewlett-Packard Company.
 ** Licensed under the Apache License, Version 2.0 (the "License");
 ** you may not use this file except in compliance with the License.
 ** You may obtain a copy of the License at
 ** http://www.apache.org/licenses/LICENSE-2.0
 ** Unless required by applicable law or agreed to in writing, software
 ** distributed under the License is distributed on an "AS IS" BASIS,
 ** WITHOUT WARRANTIES OR CONDITIONS OF ANY KIND, either express or implied.
 ** See the License for the specific language governing permissions and
 ** limitations under the License.
 *
 *********************************************************************************/

#ifndef BLOBS_H
#define BLOBS_H

/*----------------------------------------------------------------------
              I n c l u d e s
----------------------------------------------------------------------*/
#include "clst.h"
#include "normalis.h"
#include "publictypes.h"
#include "rect.h"
#include "vecfuncs.h"

class BLOCK;
class C_BLOB;
class C_OUTLINE;
class LLSQ;
class ROW;
class WERD;

/*----------------------------------------------------------------------
              T y p e s
----------------------------------------------------------------------*/
#define EDGEPTFLAGS     4        /*concavity,length etc. */

struct TPOINT {
  TPOINT(): x(0), y(0) {}
  TPOINT(inT16 vx, inT16 vy) : x(vx), y(vy) {}
  TPOINT(const ICOORD &ic) : x(ic.x()), y(ic.y()) {}

  void operator+=(const TPOINT& other) {
    x += other.x;
    y += other.y;
  }
  void operator/=(int divisor) {
    x /= divisor;
    y /= divisor;
  }
  bool operator==(const TPOINT& other) const {
    return x == other.x && y == other.y;
  }
  // Returns true when the two line segments cross each other.
  // (Moved from outlines.cpp).
  static bool IsCrossed(const TPOINT& a0, const TPOINT& a1, const TPOINT& b0,
                        const TPOINT& b1);

  inT16 x;                       // absolute x coord.
  inT16 y;                       // absolute y coord.
};
typedef TPOINT VECTOR;           // structure for coordinates.

struct EDGEPT {
  EDGEPT()
  : next(NULL), prev(NULL), src_outline(NULL), start_step(0), step_count(0) {
    memset(flags, 0, EDGEPTFLAGS * sizeof(flags[0]));
  }
  EDGEPT(const EDGEPT& src) : next(NULL), prev(NULL) {
    CopyFrom(src);
  }
  EDGEPT& operator=(const EDGEPT& src) {
    CopyFrom(src);
    return *this;
  }
  // Copies the data elements, but leaves the pointers untouched.
  void CopyFrom(const EDGEPT& src) {
    pos = src.pos;
    vec = src.vec;
    memcpy(flags, src.flags, EDGEPTFLAGS * sizeof(flags[0]));
    src_outline = src.src_outline;
    start_step = src.start_step;
    step_count = src.step_count;
<<<<<<< HEAD
=======
  }
  // Returns the squared distance between the points, with the x-component
  // weighted by x_factor.
  int WeightedDistance(const EDGEPT& other, int x_factor) const {
    int x_dist = pos.x - other.pos.x;
    int y_dist = pos.y - other.pos.y;
    return x_dist * x_dist * x_factor + y_dist * y_dist;
  }
  // Returns true if the positions are equal.
  bool EqualPos(const EDGEPT& other) const { return pos == other.pos; }
  // Returns the bounding box of the outline segment from *this to *end.
  // Ignores hidden edge flags.
  TBOX SegmentBox(const EDGEPT* end) const {
    TBOX box(pos.x, pos.y, pos.x, pos.y);
    const EDGEPT* pt = this;
    do {
      pt = pt->next;
      if (pt->pos.x < box.left()) box.set_left(pt->pos.x);
      if (pt->pos.x > box.right()) box.set_right(pt->pos.x);
      if (pt->pos.y < box.bottom()) box.set_bottom(pt->pos.y);
      if (pt->pos.y > box.top()) box.set_top(pt->pos.y);
    } while (pt != end && pt != this);
    return box;
>>>>>>> 1af9e327
  }
  // Returns the area of the outline segment from *this to *end.
  // Ignores hidden edge flags.
  int SegmentArea(const EDGEPT* end) const {
    int area = 0;
    const EDGEPT* pt = this->next;
    do {
      TPOINT origin_vec(pt->pos.x - pos.x, pt->pos.y - pos.y);
      area += CROSS(origin_vec, pt->vec);
      pt = pt->next;
    } while (pt != end && pt != this);
    return area;
  }
  // Returns true if the number of points in the outline segment from *this to
  // *end is less that min_points and false if we get back to *this first.
  // Ignores hidden edge flags.
  bool ShortNonCircularSegment(int min_points, const EDGEPT* end) const {
    int count = 0;
    const EDGEPT* pt = this;
    do {
      if (pt == end) return true;
      pt = pt->next;
      ++count;
    } while (pt != this && count <= min_points);
    return false;
  }

  // Accessors to hide or reveal a cut edge from feature extractors.
  void Hide() {
    flags[0] = true;
  }
  void Reveal() {
    flags[0] = false;
  }
  bool IsHidden() const {
    return flags[0] != 0;
  }
  void MarkChop() {
    flags[2] = true;
  }
<<<<<<< HEAD
  void UnmarkChop() {
    flags[2] = false;
  }
=======
>>>>>>> 1af9e327
  bool IsChopPt() const {
    return flags[2] != 0;
  }

  TPOINT pos;                    // position
  VECTOR vec;                    // vector to next point
  // TODO(rays) Remove flags and replace with
  // is_hidden, runlength, dir, and fixed. The only use
  // of the flags other than is_hidden is in polyaprx.cpp.
  char flags[EDGEPTFLAGS];       // concavity, length etc
  EDGEPT* next;                  // anticlockwise element
  EDGEPT* prev;                  // clockwise element
  C_OUTLINE* src_outline;        // Outline it came from.
  // The following fields are not used if src_outline is NULL.
  int start_step;                // Location of pos in src_outline.
  int step_count;                // Number of steps used (may wrap around).
};

// For use in chop and findseam to keep a list of which EDGEPTs were inserted.
CLISTIZEH(EDGEPT);

struct TESSLINE {
  TESSLINE() : is_hole(false), loop(NULL), next(NULL) {}
  TESSLINE(const TESSLINE& src) : loop(NULL), next(NULL) {
    CopyFrom(src);
  }
  ~TESSLINE() {
    Clear();
  }
  TESSLINE& operator=(const TESSLINE& src) {
    CopyFrom(src);
    return *this;
  }
  // Consume the circular list of EDGEPTs to make a TESSLINE.
  static TESSLINE* BuildFromOutlineList(EDGEPT* outline);
  // Copies the data and the outline, but leaves next untouched.
  void CopyFrom(const TESSLINE& src);
  // Deletes owned data.
  void Clear();
  // Normalize in-place using the DENORM.
  void Normalize(const DENORM& denorm);
  // Rotates by the given rotation in place.
  void Rotate(const FCOORD rotation);
  // Moves by the given vec in place.
  void Move(const ICOORD vec);
  // Scales by the given factor in place.
  void Scale(float factor);
  // Sets up the start and vec members of the loop from the pos members.
  void SetupFromPos();
  // Recomputes the bounding box from the points in the loop.
  void ComputeBoundingBox();
  // Computes the min and max cross product of the outline points with the
  // given vec and returns the results in min_xp and max_xp. Geometrically
  // this is the left and right edge of the outline perpendicular to the
  // given direction, but to get the distance units correct, you would
  // have to divide by the modulus of vec.
  void MinMaxCrossProduct(const TPOINT vec, int* min_xp, int* max_xp) const;

  TBOX bounding_box() const;
  // Returns true if *this and other have equal bounding boxes.
  bool SameBox(const TESSLINE& other) const {
    return topleft == other.topleft && botright == other.botright;
  }
  // Returns true if the given line segment crosses any outline of this blob.
  bool SegmentCrosses(const TPOINT& pt1, const TPOINT& pt2) const {
    if (Contains(pt1) && Contains(pt2)) {
      EDGEPT* pt = loop;
      do {
        if (TPOINT::IsCrossed(pt1, pt2, pt->pos, pt->next->pos)) return true;
        pt = pt->next;
      } while (pt != loop);
    }
    return false;
  }
  // Returns true if the point is contained within the outline box.
  bool Contains(const TPOINT& pt) const {
    return topleft.x <= pt.x && pt.x <= botright.x &&
           botright.y <= pt.y && pt.y <= topleft.y;
  }

  #ifndef GRAPHICS_DISABLED
  void plot(ScrollView* window, ScrollView::Color color,
            ScrollView::Color child_color);
  #endif  // GRAPHICS_DISABLED

  // Returns the first outline point that has a different src_outline to its
  // predecessor, or, if all the same, the lowest indexed point.
  EDGEPT* FindBestStartPt() const;


  int BBArea() const {
    return (botright.x - topleft.x) * (topleft.y - botright.y);
  }

  TPOINT topleft;                // Top left of loop.
  TPOINT botright;               // Bottom right of loop.
  TPOINT start;                  // Start of loop.
  bool is_hole;                  // True if this is a hole/child outline.
  EDGEPT *loop;                  // Edgeloop.
  TESSLINE *next;                // Next outline in blob.
};                               // Outline structure.

struct TBLOB {
  TBLOB() : outlines(NULL) {}
  TBLOB(const TBLOB& src) : outlines(NULL) {
    CopyFrom(src);
  }
  ~TBLOB() {
    Clear();
  }
  TBLOB& operator=(const TBLOB& src) {
    CopyFrom(src);
    return *this;
  }
  // Factory to build a TBLOB from a C_BLOB with polygonal approximation along
  // the way. If allow_detailed_fx is true, the EDGEPTs in the returned TBLOB
  // contain pointers to the input C_OUTLINEs that enable higher-resolution
  // feature extraction that does not use the polygonal approximation.
  static TBLOB* PolygonalCopy(bool allow_detailed_fx, C_BLOB* src);
  // Factory builds a blob with no outlines, but copies the other member data.
  static TBLOB* ShallowCopy(const TBLOB& src);
  // Normalizes the blob for classification only if needed.
  // (Normally this means a non-zero classify rotation.)
  // If no Normalization is needed, then NULL is returned, and the input blob
  // can be used directly. Otherwise a new TBLOB is returned which must be
  // deleted after use.
  TBLOB* ClassifyNormalizeIfNeeded() const;

  // Copies the data and the outlines, but leaves next untouched.
  void CopyFrom(const TBLOB& src);
  // Deletes owned data.
  void Clear();
  // Sets up the built-in DENORM and normalizes the blob in-place.
  // For parameters see DENORM::SetupNormalization, plus the inverse flag for
  // this blob and the Pix for the full image.
  void Normalize(const BLOCK* block,
                 const FCOORD* rotation,
                 const DENORM* predecessor,
                 float x_origin, float y_origin,
                 float x_scale, float y_scale,
                 float final_xshift, float final_yshift,
                 bool inverse, Pix* pix);
  // Rotates by the given rotation in place.
  void Rotate(const FCOORD rotation);
  // Moves by the given vec in place.
  void Move(const ICOORD vec);
  // Scales by the given factor in place.
  void Scale(float factor);
  // Recomputes the bounding boxes of the outlines.
  void ComputeBoundingBoxes();

  // Returns the number of outlines.
  int NumOutlines() const;

  TBOX bounding_box() const;

<<<<<<< HEAD
=======
  // Returns true if the given line segment crosses any outline of this blob.
  bool SegmentCrossesOutline(const TPOINT& pt1, const TPOINT& pt2) const {
    for (const TESSLINE* outline = outlines; outline != NULL;
         outline = outline->next) {
      if (outline->SegmentCrosses(pt1, pt2)) return true;
    }
    return false;
  }
  // Returns true if the point is contained within any of the outline boxes.
  bool Contains(const TPOINT& pt) const {
    for (const TESSLINE* outline = outlines; outline != NULL;
         outline = outline->next) {
      if (outline->Contains(pt)) return true;
    }
    return false;
  }

  // Finds and deletes any duplicate outlines in this blob, without deleting
  // their EDGEPTs.
  void EliminateDuplicateOutlines();

  // Swaps the outlines of *this and next if needed to keep the centers in
  // increasing x.
  void CorrectBlobOrder(TBLOB* next);

>>>>>>> 1af9e327
  const DENORM& denorm() const {
    return denorm_;
  }

  #ifndef GRAPHICS_DISABLED
  void plot(ScrollView* window, ScrollView::Color color,
            ScrollView::Color child_color);
  #endif  // GRAPHICS_DISABLED

  int BBArea() const {
    int total_area = 0;
    for (TESSLINE* outline = outlines; outline != NULL; outline = outline->next)
      total_area += outline->BBArea();
    return total_area;
  }

  // Computes the center of mass and second moments for the old baseline and
  // 2nd moment normalizations. Returns the outline length.
  // The input denorm should be the normalizations that have been applied from
  // the image to the current state of this TBLOB.
  int ComputeMoments(FCOORD* center, FCOORD* second_moments) const;
  // Computes the precise bounding box of the coords that are generated by
  // GetEdgeCoords. This may be different from the bounding box of the polygon.
  void GetPreciseBoundingBox(TBOX* precise_box) const;
  // Adds edges to the given vectors.
  // For all the edge steps in all the outlines, or polygonal approximation
  // where there are no edge steps, collects the steps into x_coords/y_coords.
  // x_coords is a collection of the x-coords of vertical edges for each
  // y-coord starting at box.bottom().
  // y_coords is a collection of the y-coords of horizontal edges for each
  // x-coord starting at box.left().
  // Eg x_coords[0] is a collection of the x-coords of edges at y=bottom.
  // Eg x_coords[1] is a collection of the x-coords of edges at y=bottom + 1.
  void GetEdgeCoords(const TBOX& box,
                     GenericVector<GenericVector<int> >* x_coords,
                     GenericVector<GenericVector<int> >* y_coords) const;

  TESSLINE *outlines;            // List of outlines in blob.

 private:  // TODO(rays) Someday the data members will be private too.
  // For all the edge steps in all the outlines, or polygonal approximation
  // where there are no edge steps, collects the steps into the bounding_box,
  // llsq and/or the x_coords/y_coords. Both are used in different kinds of
  // normalization.
  // For a description of x_coords, y_coords, see GetEdgeCoords above.
  void CollectEdges(const TBOX& box,
                    TBOX* bounding_box, LLSQ* llsq,
                    GenericVector<GenericVector<int> >* x_coords,
                    GenericVector<GenericVector<int> >* y_coords) const;

 private:
  // DENORM indicating the transformations that this blob has undergone so far.
  DENORM denorm_;
};                               // Blob structure.

struct TWERD {
  TWERD() : latin_script(false) {}
  TWERD(const TWERD& src) {
    CopyFrom(src);
  }
  ~TWERD() {
    Clear();
  }
  TWERD& operator=(const TWERD& src) {
    CopyFrom(src);
    return *this;
  }
  // Factory to build a TWERD from a (C_BLOB) WERD, with polygonal
  // approximation along the way.
  static TWERD* PolygonalCopy(bool allow_detailed_fx, WERD* src);
  // Baseline normalizes the blobs in-place, recording the normalization in the
  // DENORMs in the blobs.
  void BLNormalize(const BLOCK* block, const ROW* row, Pix* pix, bool inverse,
<<<<<<< HEAD
                   float x_height, bool numeric_mode,
=======
                   float x_height, float baseline_shift, bool numeric_mode,
>>>>>>> 1af9e327
                   tesseract::OcrEngineMode hint,
                   const TBOX* norm_box,
                   DENORM* word_denorm);
  // Copies the data and the blobs, but leaves next untouched.
  void CopyFrom(const TWERD& src);
  // Deletes owned data.
  void Clear();
  // Recomputes the bounding boxes of the blobs.
  void ComputeBoundingBoxes();

  // Returns the number of blobs in the word.
  int NumBlobs() const {
    return blobs.size();
  }
  TBOX bounding_box() const;

  // Merges the blobs from start to end, not including end, and deletes
  // the blobs between start and end.
  void MergeBlobs(int start, int end);

  void plot(ScrollView* window);

  GenericVector<TBLOB*> blobs;   // Blobs in word.
  bool latin_script;             // This word is in a latin-based script.
};

/*----------------------------------------------------------------------
              M a c r o s
----------------------------------------------------------------------*/
/**********************************************************************
 * free_widths
 *
 * Free the memory taken up by a width array.
 **********************************************************************/
#define free_widths(w)  \
if (w) memfree (w)

/*----------------------------------------------------------------------
              F u n c t i o n s
----------------------------------------------------------------------*/
<<<<<<< HEAD
// TODO(rays) This will become a member of TBLOB when TBLOB's definition
// moves to blobs.h

// Returns the center of blob's bounding box in origin.
void blob_origin(TBLOB *blob, TPOINT *origin);

=======
// TODO(rays) Make divisible_blob and divide_blobs members of TBLOB.
>>>>>>> 1af9e327
bool divisible_blob(TBLOB *blob, bool italic_blob, TPOINT* location);

void divide_blobs(TBLOB *blob, TBLOB *other_blob, bool italic_blob,
                  const TPOINT& location);

#endif<|MERGE_RESOLUTION|>--- conflicted
+++ resolved
@@ -93,8 +93,6 @@
     src_outline = src.src_outline;
     start_step = src.start_step;
     step_count = src.step_count;
-<<<<<<< HEAD
-=======
   }
   // Returns the squared distance between the points, with the x-component
   // weighted by x_factor.
@@ -118,7 +116,6 @@
       if (pt->pos.y > box.top()) box.set_top(pt->pos.y);
     } while (pt != end && pt != this);
     return box;
->>>>>>> 1af9e327
   }
   // Returns the area of the outline segment from *this to *end.
   // Ignores hidden edge flags.
@@ -159,12 +156,6 @@
   void MarkChop() {
     flags[2] = true;
   }
-<<<<<<< HEAD
-  void UnmarkChop() {
-    flags[2] = false;
-  }
-=======
->>>>>>> 1af9e327
   bool IsChopPt() const {
     return flags[2] != 0;
   }
@@ -321,8 +312,6 @@
 
   TBOX bounding_box() const;
 
-<<<<<<< HEAD
-=======
   // Returns true if the given line segment crosses any outline of this blob.
   bool SegmentCrossesOutline(const TPOINT& pt1, const TPOINT& pt2) const {
     for (const TESSLINE* outline = outlines; outline != NULL;
@@ -348,7 +337,6 @@
   // increasing x.
   void CorrectBlobOrder(TBLOB* next);
 
->>>>>>> 1af9e327
   const DENORM& denorm() const {
     return denorm_;
   }
@@ -422,11 +410,7 @@
   // Baseline normalizes the blobs in-place, recording the normalization in the
   // DENORMs in the blobs.
   void BLNormalize(const BLOCK* block, const ROW* row, Pix* pix, bool inverse,
-<<<<<<< HEAD
-                   float x_height, bool numeric_mode,
-=======
                    float x_height, float baseline_shift, bool numeric_mode,
->>>>>>> 1af9e327
                    tesseract::OcrEngineMode hint,
                    const TBOX* norm_box,
                    DENORM* word_denorm);
@@ -467,16 +451,7 @@
 /*----------------------------------------------------------------------
               F u n c t i o n s
 ----------------------------------------------------------------------*/
-<<<<<<< HEAD
-// TODO(rays) This will become a member of TBLOB when TBLOB's definition
-// moves to blobs.h
-
-// Returns the center of blob's bounding box in origin.
-void blob_origin(TBLOB *blob, TPOINT *origin);
-
-=======
 // TODO(rays) Make divisible_blob and divide_blobs members of TBLOB.
->>>>>>> 1af9e327
 bool divisible_blob(TBLOB *blob, bool italic_blob, TPOINT* location);
 
 void divide_blobs(TBLOB *blob, TBLOB *other_blob, bool italic_blob,
