--- conflicted
+++ resolved
@@ -82,31 +82,15 @@
 struct ADAPT_RESULTS {
   inT32 BlobLength;
   bool HasNonfragment;
-<<<<<<< HEAD
-  GenericVector<ScoredClass> match;
-  ScoredClass best_match;
-=======
   UNICHAR_ID best_unichar_id;
   int best_match_index;
   FLOAT32 best_rating;
   GenericVector<UnicharRating> match;
->>>>>>> 1af9e327
   GenericVector<CP_RESULT_STRUCT> CPResults;
 
   /// Initializes data members to the default values. Sets the initial
   /// rating of each class to be the worst possible rating (1.0).
   inline void Initialize() {
-<<<<<<< HEAD
-     BlobLength = MAX_INT32;
-     HasNonfragment = false;
-     best_match.unichar_id = NO_CLASS;
-     best_match.shape_id = -1;
-     best_match.rating = WORST_POSSIBLE_RATING;
-     best_match.adapted = false;
-     best_match.config = 0;
-     best_match.fontinfo_id = kBlankFontinfoId;
-     best_match.fontinfo_id2 = kBlankFontinfoId;
-=======
     BlobLength = MAX_INT32;
     HasNonfragment = false;
     ComputeBest();
@@ -123,7 +107,6 @@
         best_match_index = i;
       }
     }
->>>>>>> 1af9e327
   }
 };
 
@@ -136,14 +119,9 @@
 /*-----------------------------------------------------------------------------
           Private Macros
 -----------------------------------------------------------------------------*/
-<<<<<<< HEAD
-#define MarginalMatch(Rating)       \
-((Rating) > matcher_great_threshold)
-=======
 inline bool MarginalMatch(float confidence, float matcher_great_threshold) {
   return (1.0f - confidence) > matcher_great_threshold;
 }
->>>>>>> 1af9e327
 
 /*-----------------------------------------------------------------------------
           Private Function Prototypes
@@ -214,12 +192,6 @@
   DoAdaptiveMatch(Blob, Results);
 
   RemoveBadMatches(Results);
-<<<<<<< HEAD
-  Results->match.sort(CompareByRating);
-  RemoveExtraPuncs(Results);
-  ConvertMatchesToChoices(Blob->denorm(), Blob->bounding_box(), Results,
-                          Choices);
-=======
   Results->match.sort(&UnicharRating::SortDescendingRating);
   RemoveExtraPuncs(Results);
   Results->ComputeBest();
@@ -229,19 +201,12 @@
   // TODO(rays) Move to before ConvertMatchesToChoices!
   if (LargeSpeckle(*Blob) || Choices->length() == 0)
     AddLargeSpeckleTo(Results->BlobLength, Choices);
->>>>>>> 1af9e327
 
   if (matcher_debug_level >= 1) {
     tprintf("AD Matches =  ");
     PrintAdaptiveMatchResults(*Results);
   }
 
-<<<<<<< HEAD
-  if (LargeSpeckle(*Blob) || Choices->length() == 0)
-    AddLargeSpeckleTo(Results->BlobLength, Choices);
-
-=======
->>>>>>> 1af9e327
 #ifndef GRAPHICS_DISABLED
   if (classify_enable_adaptive_debugger)
     DebugAdaptiveClassifier(Blob, Results);
@@ -276,13 +241,7 @@
 // incorrectly segmented blobs. If fontname is not NULL, then LearnBlob
 // is called and the data will be saved in an internal buffer.
 // Otherwise AdaptToBlob is called for adaption within a document.
-<<<<<<< HEAD
-// If rejmap is not NULL, then only chars with a rejmap entry of '1' will
-// be learned, otherwise all chars with good correct_text are learned.
-void Classify::LearnWord(const char* filename, WERD_RES *word) {
-=======
 void Classify::LearnWord(const char* fontname, WERD_RES* word) {
->>>>>>> 1af9e327
   int word_len = word->correct_text.size();
   if (word_len == 0) return;
 
@@ -371,21 +330,13 @@
       if (word->best_state[ch] > 1) {
         // If the next blob is good, make junk with the rightmost fragment.
         if (ch + 1 < word_len && word->correct_text[ch + 1].length() > 0) {
-<<<<<<< HEAD
-          LearnPieces(filename, start_blob + word->best_state[ch] - 1,
-=======
           LearnPieces(fontname, start_blob + word->best_state[ch] - 1,
->>>>>>> 1af9e327
                       word->best_state[ch + 1] + 1,
                       threshold, CST_IMPROPER, INVALID_UNICHAR, word);
         }
         // If the previous blob is good, make junk with the leftmost fragment.
         if (ch > 0 && word->correct_text[ch - 1].length() > 0) {
-<<<<<<< HEAD
-          LearnPieces(filename, start_blob - word->best_state[ch - 1],
-=======
           LearnPieces(fontname, start_blob - word->best_state[ch - 1],
->>>>>>> 1af9e327
                       word->best_state[ch - 1] + 1,
                       threshold, CST_IMPROPER, INVALID_UNICHAR, word);
         }
@@ -424,13 +375,8 @@
     return;
 
   if (length > 1) {
-<<<<<<< HEAD
-    join_pieces(word->seam_array, start, start + length - 1,
-                word->chopped_word);
-=======
     SEAM::JoinPieces(word->seam_array, word->chopped_word->blobs, start,
                      start + length - 1);
->>>>>>> 1af9e327
   }
   TBLOB* blob = word->chopped_word->blobs[start];
   // Rotate the blob if needed for classification.
@@ -463,12 +409,7 @@
     INT_FX_RESULT_STRUCT fx_info;
     SetupBLCNDenorms(*rotated_blob, classify_nonlinear_norm,
                      &bl_denorm, &cn_denorm, &fx_info);
-<<<<<<< HEAD
-    LearnBlob(feature_defs_, filename, rotated_blob, bl_denorm, cn_denorm,
-              fx_info, correct_text);
-=======
     LearnBlob(fontname, rotated_blob, cn_denorm, fx_info, correct_text);
->>>>>>> 1af9e327
   } else if (unicharset.contains_unichar(correct_text)) {
     UNICHAR_ID class_id = unicharset.unichar_to_id(correct_text);
     int font_id = word->fontinfo != NULL
@@ -487,12 +428,8 @@
     delete rotated_blob;
   }
 
-<<<<<<< HEAD
-  break_pieces(word->seam_array, start, start + length - 1, word->chopped_word);
-=======
   SEAM::BreakPieces(word->seam_array, word->chopped_word->blobs, start,
                     start + length - 1);
->>>>>>> 1af9e327
 }  // LearnPieces.
 
 /*---------------------------------------------------------------------------*/
@@ -933,14 +870,8 @@
   assert(Class != NULL);
   if (IsEmptyAdaptedClass(Class)) {
     InitAdaptedClass(Blob, ClassId, FontinfoId, Class, AdaptedTemplates);
-<<<<<<< HEAD
-  }
-  else {
-    IClass = ClassForClassId (AdaptedTemplates->Templates, ClassId);
-=======
   } else {
     IClass = ClassForClassId(AdaptedTemplates->Templates, ClassId);
->>>>>>> 1af9e327
 
     NumFeatures = GetAdaptiveFeatures(Blob, IntFeatures, &FloatFeatures);
     if (NumFeatures <= 0)
@@ -982,11 +913,7 @@
                 int_result.config, TempConfig->NumTimesSeen);
 
       if (TempConfigReliable(ClassId, TempConfig)) {
-<<<<<<< HEAD
-        MakePermanent(AdaptedTemplates, ClassId, IntResult.Config, Blob);
-=======
         MakePermanent(AdaptedTemplates, ClassId, int_result.config, Blob);
->>>>>>> 1af9e327
         UpdateAmbigsGroup(ClassId, Blob);
       }
     } else {
@@ -1027,17 +954,10 @@
                            &bl_features);
   if (sample == NULL) return;
 
-<<<<<<< HEAD
-  INT_RESULT_STRUCT IntResult;
-  im_.Match(int_class, AllProtosOn, AllConfigsOn,
-            bl_features.size(), &bl_features[0],
-            &IntResult, classify_adapt_feature_threshold,
-=======
   UnicharRating int_result;
   im_.Match(int_class, AllProtosOn, AllConfigsOn,
             bl_features.size(), &bl_features[0],
             &int_result, classify_adapt_feature_threshold,
->>>>>>> 1af9e327
             NO_DEBUG, matcher_debug_separate_windows);
   tprintf("Best match to temp config %d = %4.1f%%.\n",
           int_result.config, int_result.rating * 100.0);
@@ -1047,11 +967,7 @@
     ShowMatchDisplay();
     im_.Match(int_class, AllProtosOn, (BIT_VECTOR)&ConfigMask,
               bl_features.size(), &bl_features[0],
-<<<<<<< HEAD
-              &IntResult, classify_adapt_feature_threshold,
-=======
               &int_result, classify_adapt_feature_threshold,
->>>>>>> 1af9e327
               6 | 0x19, matcher_debug_separate_windows);
     UpdateMatchDisplay();
   }
@@ -1099,18 +1015,11 @@
   if (!unicharset.get_fragment(new_result.unichar_id))
     results->HasNonfragment = true;
 
-<<<<<<< HEAD
-  if (old_match)
-    old_match->rating = rating;
-  else
-    results->match.push_back(match);
-=======
   if (old_match < results->match.size()) {
     results->match[old_match].rating = new_result.rating;
   } else {
     results->match.push_back(new_result);
   }
->>>>>>> 1af9e327
 
   if (new_result.rating > results->best_rating &&
       // Ensure that fragments do not affect best rating, class and config.
@@ -1156,11 +1065,7 @@
     ADAPT_RESULTS *results) {
   if (int_features.empty()) return;
   uinT8* CharNormArray = new uinT8[unicharset.size()];
-<<<<<<< HEAD
-  INT_RESULT_STRUCT IntResult;
-=======
   UnicharRating int_result;
->>>>>>> 1af9e327
 
   results->BlobLength = GetCharNormFeature(fx_info, templates, NULL,
                                            CharNormArray);
@@ -1173,29 +1078,18 @@
   while (*ambiguities >= 0) {
     CLASS_ID class_id = *ambiguities;
 
-<<<<<<< HEAD
-    im_.Match(ClassForClassId(templates, class_id),
-              AllProtosOn, AllConfigsOn,
-              int_features.size(), &int_features[0],
-              &IntResult,
-=======
     int_result.unichar_id = class_id;
     im_.Match(ClassForClassId(templates, class_id),
               AllProtosOn, AllConfigsOn,
               int_features.size(), &int_features[0],
               &int_result,
->>>>>>> 1af9e327
               classify_adapt_feature_threshold, NO_DEBUG,
               matcher_debug_separate_windows);
 
     ExpandShapesAndApplyCorrections(NULL, debug, class_id, bottom, top, 0,
                                     results->BlobLength,
                                     classify_integer_matcher_multiplier,
-<<<<<<< HEAD
-                                    CharNormArray, IntResult, results);
-=======
                                     CharNormArray, &int_result, results);
->>>>>>> 1af9e327
     ambiguities++;
   }
   delete [] CharNormArray;
@@ -1216,10 +1110,7 @@
                              ADAPT_RESULTS* final_results) {
   int top = blob_box.top();
   int bottom = blob_box.bottom();
-<<<<<<< HEAD
-=======
   UnicharRating int_result;
->>>>>>> 1af9e327
   for (int c = 0; c < results.size(); c++) {
     CLASS_ID class_id = results[c].Class;
     BIT_VECTOR protos = classes != NULL ? classes[class_id]->PermProtos
@@ -1238,11 +1129,7 @@
                                     results[c].Rating,
                                     final_results->BlobLength,
                                     matcher_multiplier, norm_factors,
-<<<<<<< HEAD
-                                    int_result, final_results);
-=======
                                     &int_result, final_results);
->>>>>>> 1af9e327
   }
 }
 
@@ -1255,45 +1142,6 @@
     ADAPT_CLASS* classes, bool debug, int class_id, int bottom, int top,
     float cp_rating, int blob_length, int matcher_multiplier,
     const uinT8* cn_factors,
-<<<<<<< HEAD
-    INT_RESULT_STRUCT& int_result, ADAPT_RESULTS* final_results) {
-  // Compute the fontinfo_ids.
-  int fontinfo_id = kBlankFontinfoId;
-  int fontinfo_id2 = kBlankFontinfoId;
-  if (classes != NULL) {
-    // Adapted result.
-    fontinfo_id = GetFontinfoId(classes[class_id], int_result.Config);
-    fontinfo_id2 = GetFontinfoId(classes[class_id], int_result.Config2);
-  } else {
-    // Pre-trained result.
-    fontinfo_id = ClassAndConfigIDToFontOrShapeID(class_id, int_result.Config);
-    fontinfo_id2 = ClassAndConfigIDToFontOrShapeID(class_id,
-                                                   int_result.Config2);
-    if (shape_table_ != NULL) {
-      // Actually fontinfo_id is an index into the shape_table_ and it
-      // contains a list of unchar_id/font_id pairs.
-      int shape_id = fontinfo_id;
-      const Shape& shape = shape_table_->GetShape(fontinfo_id);
-      double min_rating = 0.0;
-      for (int c = 0; c < shape.size(); ++c) {
-        int unichar_id = shape[c].unichar_id;
-        fontinfo_id = shape[c].font_ids[0];
-        if (shape[c].font_ids.size() > 1)
-          fontinfo_id2 = shape[c].font_ids[1];
-        else if (fontinfo_id2 != kBlankFontinfoId)
-          fontinfo_id2 = shape_table_->GetShape(fontinfo_id2)[0].font_ids[0];
-        double rating = ComputeCorrectedRating(debug, unichar_id, cp_rating,
-                                               int_result.Rating,
-                                               int_result.FeatureMisses,
-                                               bottom, top, blob_length,
-                                               matcher_multiplier, cn_factors);
-        if (c == 0 || rating < min_rating)
-          min_rating = rating;
-        if (unicharset.get_enabled(unichar_id)) {
-          AddNewResult(final_results, unichar_id, shape_id, rating,
-                       classes != NULL, int_result.Config,
-                       fontinfo_id, fontinfo_id2);
-=======
     UnicharRating* int_result, ADAPT_RESULTS* final_results) {
   if (classes != NULL) {
     // Adapted result. Convert configs to fontinfo_ids.
@@ -1338,7 +1186,6 @@
             mapped_results[r].fonts.push_back(
                 ScoredFont(shape[c].font_ids[i], int_result->fonts[f].score));
           }
->>>>>>> 1af9e327
         }
       }
       for (int m = 0; m < mapped_results.size(); ++m) {
@@ -1352,14 +1199,6 @@
       return;
     }
   }
-<<<<<<< HEAD
-  double rating = ComputeCorrectedRating(debug, class_id, cp_rating,
-                                         int_result.Rating,
-                                         int_result.FeatureMisses,
-                                         bottom, top, blob_length,
-                                         matcher_multiplier, cn_factors);
-=======
->>>>>>> 1af9e327
   if (unicharset.get_enabled(class_id)) {
     int_result->rating = ComputeCorrectedRating(debug, class_id, cp_rating,
                                                 int_result->rating,
@@ -1380,11 +1219,7 @@
                                         int blob_length, int matcher_multiplier,
                                         const uinT8* cn_factors) {
   // Compute class feature corrections.
-<<<<<<< HEAD
-  double cn_corrected = im_.ApplyCNCorrection(im_rating, blob_length,
-=======
   double cn_corrected = im_.ApplyCNCorrection(1.0 - im_rating, blob_length,
->>>>>>> 1af9e327
                                               cn_factors[unichar_id],
                                               matcher_multiplier);
   double miss_penalty = tessedit_class_miss_scale * feature_misses;
@@ -1449,11 +1284,7 @@
   ClearCharNormArray(CharNormArray);
 
   Results->BlobLength = IntCastRounded(fx_info.Length / kStandardFeatureLength);
-<<<<<<< HEAD
-  PruneClasses(Templates->Templates, int_features.size(), &int_features[0],
-=======
   PruneClasses(Templates->Templates, int_features.size(), -1, &int_features[0],
->>>>>>> 1af9e327
                CharNormArray, BaselineCutoffs, &Results->CPResults);
 
   if (matcher_debug_level >= 2 || classify_debug_level > 1)
@@ -1465,16 +1296,9 @@
                 Blob->bounding_box(), Results->CPResults, Results);
 
   delete [] CharNormArray;
-<<<<<<< HEAD
-  CLASS_ID ClassId = Results->best_match.unichar_id;
-  if (ClassId == NO_CLASS)
-    return (NULL);
-  /* this is a bug - maybe should return "" */
-=======
   CLASS_ID ClassId = Results->best_unichar_id;
   if (ClassId == INVALID_UNICHAR_ID || Results->best_match_index < 0)
     return NULL;
->>>>>>> 1af9e327
 
   return Templates->Class[ClassId]->
       Config[Results->match[Results->best_match_index].config].Perm->Ambigs;
@@ -1511,18 +1335,7 @@
                                             -1, &unichar_results);
   // Convert results to the format used internally by AdaptiveClassifier.
   for (int r = 0; r < unichar_results.size(); ++r) {
-<<<<<<< HEAD
-    int unichar_id = unichar_results[r].unichar_id;
-    // Fonts are listed in order of preference.
-    int font1 = unichar_results[r].fonts.size() >= 1
-              ? unichar_results[r].fonts[0] : kBlankFontinfoId;
-    int font2 = unichar_results[r].fonts.size() >= 2
-              ? unichar_results[r].fonts[1] : kBlankFontinfoId;
-    float rating = 1.0f - unichar_results[r].rating;
-    AddNewResult(adapt_results, unichar_id, -1, rating, false, 0, font1, font2);
-=======
     AddNewResult(unichar_results[r], adapt_results);
->>>>>>> 1af9e327
   }
   return sample.num_features();
 }                                /* CharNormClassifier */
@@ -1553,11 +1366,7 @@
   ComputeCharNormArrays(norm_feature, PreTrainedTemplates, char_norm_array,
                         pruner_norm_array);
 
-<<<<<<< HEAD
-  PruneClasses(PreTrainedTemplates, num_features, sample.features(),
-=======
   PruneClasses(PreTrainedTemplates, num_features, keep_this, sample.features(),
->>>>>>> 1af9e327
                pruner_norm_array,
                shape_table_ != NULL ? &shapetable_cutoffs_[0] : CharNormCutoffs,
                &adapt_results->CPResults);
@@ -1581,18 +1390,7 @@
                   blob_box, adapt_results->CPResults, adapt_results);
     // Convert master matcher results to output format.
     for (int i = 0; i < adapt_results->match.size(); i++) {
-<<<<<<< HEAD
-      ScoredClass next = adapt_results->match[i];
-      UnicharRating rating(next.unichar_id, 1.0f - next.rating);
-      if (next.fontinfo_id >= 0) {
-        rating.fonts.push_back(next.fontinfo_id);
-        if (next.fontinfo_id2 >= 0)
-          rating.fonts.push_back(next.fontinfo_id2);
-      }
-      results->push_back(rating);
-=======
       results->push_back(adapt_results->match[i]);
->>>>>>> 1af9e327
     }
     results->sort(&UnicharRating::SortDescendingRating);
   }
@@ -1624,21 +1422,6 @@
 
   AddNewResult(UnicharRating(UNICHAR_SPACE, 1.0f - rating), results);
 }                                /* ClassifyAsNoise */
-<<<<<<< HEAD
-}  // namespace tesseract
-
-
-/*---------------------------------------------------------------------------*/
-// Return a pointer to the scored unichar in results, or NULL if not present.
-ScoredClass *FindScoredUnichar(ADAPT_RESULTS *results, UNICHAR_ID id) {
-  for (int i = 0; i < results->match.size(); i++) {
-    if (results->match[i].unichar_id == id)
-      return &results->match[i];
-  }
-  return NULL;
-}
-=======
->>>>>>> 1af9e327
 
 /// The function converts the given match ratings to the list of blob
 /// choices with ratings and certainties (used by the context checkers).
@@ -1670,17 +1453,9 @@
 
   float best_certainty = -MAX_FLOAT32;
   for (int i = 0; i < Results->match.size(); i++) {
-<<<<<<< HEAD
-    ScoredClass next = Results->match[i];
-    int fontinfo_id = next.fontinfo_id;
-    int fontinfo_id2 = next.fontinfo_id2;
-    bool adapted = next.adapted;
-    bool current_is_frag = (unicharset.get_fragment(next.unichar_id) != NULL);
-=======
     const UnicharRating& result = Results->match[i];
     bool adapted = result.adapted;
     bool current_is_frag = (unicharset.get_fragment(result.unichar_id) != NULL);
->>>>>>> 1af9e327
     if (temp_it.length()+1 == max_matches &&
         !contains_nonfrag && current_is_frag) {
       continue;  // look for a non-fragmented character to fill the
@@ -1711,16 +1486,6 @@
     }
 
     float min_xheight, max_xheight, yshift;
-<<<<<<< HEAD
-    denorm.XHeightRange(next.unichar_id, unicharset, box,
-                        &min_xheight, &max_xheight, &yshift);
-    temp_it.add_to_end(new BLOB_CHOICE(next.unichar_id, Rating, Certainty,
-                                        fontinfo_id, fontinfo_id2,
-                                        unicharset.get_script(next.unichar_id),
-                                        min_xheight, max_xheight, yshift,
-                                        adapted ? BCC_ADAPTED_CLASSIFIER
-                                                : BCC_STATIC_CLASSIFIER));
-=======
     denorm.XHeightRange(result.unichar_id, unicharset, box,
                         &min_xheight, &max_xheight, &yshift);
     BLOB_CHOICE* choice =
@@ -1731,7 +1496,6 @@
                                 : BCC_STATIC_CLASSIFIER);
     choice->set_fonts(result.fonts);
     temp_it.add_to_end(choice);
->>>>>>> 1af9e327
     contains_nonfrag |= !current_is_frag;  // update contains_nonfrag
     choices_length++;
     if (choices_length >= max_matches) break;
@@ -1755,24 +1519,13 @@
 void Classify::DebugAdaptiveClassifier(TBLOB *blob,
                                        ADAPT_RESULTS *Results) {
   if (static_classifier_ == NULL) return;
-<<<<<<< HEAD
-  for (int i = 0; i < Results->match.size(); i++) {
-    if (i == 0 || Results->match[i].rating < Results->best_match.rating)
-      Results->best_match = Results->match[i];
-  }
-=======
->>>>>>> 1af9e327
   INT_FX_RESULT_STRUCT fx_info;
   GenericVector<INT_FEATURE_STRUCT> bl_features;
   TrainingSample* sample =
       BlobToTrainingSample(*blob, false, &fx_info, &bl_features);
   if (sample == NULL) return;
   static_classifier_->DebugDisplay(*sample, blob->denorm().pix(),
-<<<<<<< HEAD
-                                   Results->best_match.unichar_id);
-=======
                                    Results->best_unichar_id);
->>>>>>> 1af9e327
 }                                /* DebugAdaptiveClassifier */
 #endif
 
@@ -1815,12 +1568,8 @@
   } else {
     Ambiguities = BaselineClassifier(Blob, bl_features, fx_info,
                                      AdaptedTemplates, Results);
-<<<<<<< HEAD
-    if ((!Results->match.empty() && MarginalMatch(Results->best_match.rating) &&
-=======
     if ((!Results->match.empty() &&
          MarginalMatch(Results->best_rating, matcher_great_threshold) &&
->>>>>>> 1af9e327
          !tess_bn_matching) ||
         Results->match.empty()) {
       CharNormClassifier(Blob, *sample, Results);
@@ -1879,11 +1628,7 @@
   CharNormClassifier(Blob, *sample, Results);
   delete sample;
   RemoveBadMatches(Results);
-<<<<<<< HEAD
-  Results->match.sort(CompareByRating);
-=======
   Results->match.sort(&UnicharRating::SortDescendingRating);
->>>>>>> 1af9e327
 
   /* copy the class id's into an string of ambiguities - don't copy if
      the correct class is the only class id matched */
@@ -2303,19 +2048,10 @@
  * @note Exceptions: none
  * @note History: Mon Mar 18 09:24:53 1991, DSJ, Created.
  */
-<<<<<<< HEAD
-void Classify::PrintAdaptiveMatchResults(FILE *File, ADAPT_RESULTS *Results) {
-  for (int i = 0; i < Results->match.size(); ++i) {
-    tprintf("%s(%d), shape %d, %.2f  ",
-            unicharset.debug_str(Results->match[i].unichar_id).string(),
-            Results->match[i].unichar_id, Results->match[i].shape_id,
-            Results->match[i].rating * 100.0);
-=======
 void Classify::PrintAdaptiveMatchResults(const ADAPT_RESULTS& results) {
   for (int i = 0; i < results.match.size(); ++i) {
     tprintf("%s  ", unicharset.debug_str(results.match[i].unichar_id).string());
     results.match[i].Print();
->>>>>>> 1af9e327
   }
 }                              /* PrintAdaptiveMatchResults */
 
@@ -2350,13 +2086,8 @@
     float scored_zero = ScoredUnichar(unichar_id_zero, *Results);
 
     for (Next = NextGood = 0; Next < Results->match.size(); Next++) {
-<<<<<<< HEAD
-      if (Results->match[Next].rating <= BadMatchThreshold) {
-        ScoredClass match = Results->match[Next];
-=======
       const UnicharRating& match = Results->match[Next];
       if (match.rating >= BadMatchThreshold) {
->>>>>>> 1af9e327
         if (!unicharset.get_isalpha(match.unichar_id) ||
             strstr(romans,
                    unicharset.id_to_unichar(match.unichar_id)) != NULL) {
@@ -2380,10 +2111,6 @@
     }
   } else {
     for (Next = NextGood = 0; Next < Results->match.size(); Next++) {
-<<<<<<< HEAD
-      if (Results->match[Next].rating <= BadMatchThreshold)
-        Results->match[NextGood++] = Results->match[Next];
-=======
       if (Results->match[Next].rating >= BadMatchThreshold) {
         if (NextGood == Next) {
           ++NextGood;
@@ -2391,7 +2118,6 @@
           Results->match[NextGood++] = Results->match[Next];
         }
       }
->>>>>>> 1af9e327
     }
   }
   Results->match.truncate(NextGood);
@@ -2418,12 +2144,8 @@
   punc_count = 0;
   digit_count = 0;
   for (Next = NextGood = 0; Next < Results->match.size(); Next++) {
-<<<<<<< HEAD
-    ScoredClass match = Results->match[Next];
-=======
     const UnicharRating& match = Results->match[Next];
     bool keep = true;
->>>>>>> 1af9e327
     if (strstr(punc_chars,
                unicharset.id_to_unichar(match.unichar_id)) != NULL) {
       if (punc_count >= 2)
@@ -2496,11 +2218,7 @@
     tprintf("Illegal blob (char norm features)!\n");
     return;
   }
-<<<<<<< HEAD
-  INT_RESULT_STRUCT cn_result;
-=======
   UnicharRating cn_result;
->>>>>>> 1af9e327
   classify_norm_method.set_value(character);
   im_.Match(ClassForClassId(PreTrainedTemplates, shape_id),
             AllProtosOn, AllConfigsOn,
@@ -2508,11 +2226,7 @@
             classify_adapt_feature_threshold, NO_DEBUG,
             matcher_debug_separate_windows);
   tprintf("\n");
-<<<<<<< HEAD
-  config_mask = 1 << cn_result.Config;
-=======
   config_mask = 1 << cn_result.config;
->>>>>>> 1af9e327
 
   tprintf("Static Shape ID: %d\n", shape_id);
   ShowMatchDisplay();
