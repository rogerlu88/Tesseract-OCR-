--- conflicted
+++ resolved
@@ -38,25 +38,9 @@
 #include "intproto.h"
 #include "cutoffs.h"
 
-<<<<<<< HEAD
-struct INT_RESULT_STRUCT {
-  INT_RESULT_STRUCT() : Rating(0.0f), Config(0), Config2(0), FeatureMisses(0) {}
-
-  FLOAT32 Rating;
-  // TODO(rays) It might be desirable for these to be able to represent a
-  // null config.
-  uinT8 Config;
-  uinT8 Config2;
-  uinT16 FeatureMisses;
-};
-
-typedef INT_RESULT_STRUCT *INT_RESULT;
-
-=======
 namespace tesseract {
 class UnicharRating;
 }
->>>>>>> 1af9e327
 
 struct CP_RESULT_STRUCT {
   CP_RESULT_STRUCT() : Rating(0.0f), Class(0) {}
