/**********************************************************************
 * File:        tesseractmain.cpp
 * Description: Main program for merge of tess and editor.
 * Author:      Ray Smith
 *
 * (C) Copyright 1992, Hewlett-Packard Ltd.
 ** Licensed under the Apache License, Version 2.0 (the "License");
 ** you may not use this file except in compliance with the License.
 ** You may obtain a copy of the License at
 ** http://www.apache.org/licenses/LICENSE-2.0
 ** Unless required by applicable law or agreed to in writing, software
 ** distributed under the License is distributed on an "AS IS" BASIS,
 ** WITHOUT WARRANTIES OR CONDITIONS OF ANY KIND, either express or implied.
 ** See the License for the specific language governing permissions and
 ** limitations under the License.
 *
 **********************************************************************/

// Include automatically generated configuration file if running autoconf
#ifdef HAVE_CONFIG_H
#include "config_auto.h"
#endif

#include <cerrno>               // for errno
#include <iostream>

#include <allheaders.h>
#include <tesseract/baseapi.h>
#include "dict.h"
#if defined(USE_OPENCL)
#include "openclwrapper.h"      // for OpenclDevice
#endif
#include <tesseract/renderer.h>
#include "simddetect.h"
#include "tprintf.h"            // for tprintf

#ifdef _OPENMP
#include <omp.h>
#endif

#if defined(HAVE_LIBARCHIVE)
#include <archive.h>
#endif
#if defined(HAVE_LIBCURL)
#include <curl/curl.h>
#endif

#if defined(_WIN32)
#include <fcntl.h>
#include <io.h>
#if defined(HAVE_TIFFIO_H)

#include <tiffio.h>

static void Win32ErrorHandler(const char* module, const char* fmt,
                              va_list ap) {
  if (module != nullptr) {
    fprintf(stderr, "%s: ", module);
  }
  vfprintf(stderr, fmt, ap);
  fprintf(stderr, ".\n");
}

static void Win32WarningHandler(const char* module, const char* fmt,
                                va_list ap) {
  if (module != nullptr) {
    fprintf(stderr, "%s: ", module);
  }
  fprintf(stderr, "Warning, ");
  vfprintf(stderr, fmt, ap);
  fprintf(stderr, ".\n");
}

#endif /* HAVE_TIFFIO_H */

class AutoWin32ConsoleOutputCP {
 public:
  explicit AutoWin32ConsoleOutputCP(UINT codeCP) {
    oldCP_ = GetConsoleOutputCP();
    SetConsoleOutputCP(codeCP);
  }
  ~AutoWin32ConsoleOutputCP() {
    SetConsoleOutputCP(oldCP_);
  }
 private:
  UINT oldCP_;
};

static AutoWin32ConsoleOutputCP autoWin32ConsoleOutputCP(CP_UTF8);

#endif   // _WIN32

using namespace tesseract;

static void PrintVersionInfo() {
  char* versionStrP;

  printf("tesseract %s\n", tesseract::TessBaseAPI::Version());

  versionStrP = getLeptonicaVersion();
  printf(" %s\n", versionStrP);
  lept_free(versionStrP);

  versionStrP = getImagelibVersions();
  printf("  %s\n", versionStrP);
  lept_free(versionStrP);

#ifdef USE_OPENCL
  cl_platform_id platform[4];
  cl_uint num_platforms;

  printf(" OpenCL info:\n");
  if (clGetPlatformIDs(4, platform, &num_platforms) == CL_SUCCESS) {
    printf("  Found %u platform(s).\n", num_platforms);
    for (unsigned n = 0; n < num_platforms; n++) {
      char info[256];
      if (clGetPlatformInfo(platform[n], CL_PLATFORM_NAME, 256, info, 0) ==
          CL_SUCCESS) {
        printf("  Platform %u name: %s.\n", n + 1, info);
      }
      if (clGetPlatformInfo(platform[n], CL_PLATFORM_VERSION, 256, info, 0) ==
          CL_SUCCESS) {
        printf("  Version: %s.\n", info);
      }
      cl_device_id devices[2];
      cl_uint num_devices;
      if (clGetDeviceIDs(platform[n], CL_DEVICE_TYPE_ALL, 2, devices,
                         &num_devices) == CL_SUCCESS) {
        printf("  Found %u device(s).\n", num_devices);
        for (unsigned i = 0; i < num_devices; ++i) {
          if (clGetDeviceInfo(devices[i], CL_DEVICE_NAME, 256, info, 0) ==
              CL_SUCCESS) {
            printf("    Device %u name: %s.\n", i + 1, info);
          }
        }
      }
    }
  }
#endif
#if defined(HAVE_NEON) || defined(__aarch64__)
  if (tesseract::SIMDDetect::IsNEONAvailable()) printf(" Found NEON\n");
#else
  if (tesseract::SIMDDetect::IsAVX512BWAvailable()) printf(" Found AVX512BW\n");
  if (tesseract::SIMDDetect::IsAVX512FAvailable()) printf(" Found AVX512F\n");
  if (tesseract::SIMDDetect::IsAVX2Available()) printf(" Found AVX2\n");
  if (tesseract::SIMDDetect::IsAVXAvailable()) printf(" Found AVX\n");
  if (tesseract::SIMDDetect::IsFMAAvailable()) printf(" Found FMA\n");
  if (tesseract::SIMDDetect::IsSSEAvailable()) printf(" Found SSE\n");
#endif
#ifdef _OPENMP
  printf(" Found OpenMP %d\n", _OPENMP);
#endif
#if defined(HAVE_LIBARCHIVE)
#  if ARCHIVE_VERSION_NUMBER >= 3002000
  printf(" Found %s\n", archive_version_details());
#  else
  printf(" Found %s\n", archive_version_string());
#  endif  // ARCHIVE_VERSION_NUMBER
#endif    // HAVE_LIBARCHIVE
#if defined(HAVE_LIBCURL)
  printf(" Found %s\n", curl_version());
#endif
}

static void PrintHelpForPSM() {
  const char* msg =
      "Page segmentation modes:\n"
      "  0    Orientation and script detection (OSD) only.\n"
      "  1    Automatic page segmentation with OSD.\n"
      "  2    Automatic page segmentation, but no OSD, or OCR. (not implemented)\n"
      "  3    Fully automatic page segmentation, but no OSD. (Default)\n"
      "  4    Assume a single column of text of variable sizes.\n"
      "  5    Assume a single uniform block of vertically aligned text.\n"
      "  6    Assume a single uniform block of text.\n"
      "  7    Treat the image as a single text line.\n"
      "  8    Treat the image as a single word.\n"
      "  9    Treat the image as a single word in a circle.\n"
      " 10    Treat the image as a single character.\n"
      " 11    Sparse text. Find as much text as possible in no"
      " particular order.\n"
      " 12    Sparse text with OSD.\n"
      " 13    Raw line. Treat the image as a single text line,\n"
      "       bypassing hacks that are Tesseract-specific.\n";

#ifdef DISABLED_LEGACY_ENGINE
  const char* disabled_osd_msg =
      "\nNOTE: The OSD modes are currently disabled.\n";
  tprintf("%s%s", msg, disabled_osd_msg);
#else
  tprintf("%s", msg);
#endif
}

#ifndef DISABLED_LEGACY_ENGINE
static void PrintHelpForOEM() {
  const char* msg =
      "OCR Engine modes:\n"
      "  0    Legacy engine only.\n"
      "  1    Neural nets LSTM engine only.\n"
      "  2    Legacy + LSTM engines.\n"
      "  3    Default, based on what is available.\n";

  tprintf("%s", msg);
}
#endif  // ndef DISABLED_LEGACY_ENGINE

static void PrintHelpExtra(const char* program) {
  tprintf(
      "Usage:\n"
      "  %s --help | --help-extra | --help-psm | "
#ifndef DISABLED_LEGACY_ENGINE
      "--help-oem | "
#endif
      "--version\n"
      "  %s --list-langs [--tessdata-dir PATH]\n"
      "  %s --print-parameters [options...] [configfile...]\n"
      "  %s imagename|imagelist|stdin outputbase|stdout [options...] [configfile...]\n"
      "\n"
      "OCR options:\n"
      "  --tessdata-dir PATH   Specify the location of tessdata path.\n"
      "  --user-words PATH     Specify the location of user words file.\n"
      "  --user-patterns PATH  Specify the location of user patterns file.\n"
      "  --dpi VALUE           Specify DPI for input image.\n"
      "  -l LANG[+LANG]        Specify language(s) used for OCR.\n"
      "  -c VAR=VALUE          Set value for config variables.\n"
      "                        Multiple -c arguments are allowed.\n"
      "  --psm NUM             Specify page segmentation mode.\n"
#ifndef DISABLED_LEGACY_ENGINE
      "  --oem NUM             Specify OCR Engine mode.\n"
#endif
      "NOTE: These options must occur before any configfile.\n"
      "\n",
      program, program, program, program
  );

  PrintHelpForPSM();
#ifndef DISABLED_LEGACY_ENGINE
  tprintf("\n");
  PrintHelpForOEM();
#endif

  tprintf(
      "\n"
      "Single options:\n"
      "  -h, --help            Show minimal help message.\n"
      "  --help-extra          Show extra help for advanced users.\n"
      "  --help-psm            Show page segmentation modes.\n"
#ifndef DISABLED_LEGACY_ENGINE
      "  --help-oem            Show OCR Engine modes.\n"
#endif
      "  -v, --version         Show version information.\n"
      "  --list-langs          List available languages for tesseract engine.\n"
      "  --print-parameters    Print tesseract parameters.\n"
  );
}

static const char* basename(const char* path)
{
  size_t i;
  size_t len = strlen(path);
  for (i = strcspn(path, ":/\\"); i < len; i = strcspn(path, ":/\\"))
  {
    path = path + i + 1;
    len -= i + 1;
  }
  return path;
}

static void PrintHelpMessage(const char* program) {
  program = basename(program);
  tprintf(
      "Usage:\n"
      "  %s --help | --help-extra | --version\n"
      "  %s --list-langs\n"
      "  %s imagename outputbase [options...] [configfile...]\n"
      "\n"
      "OCR options:\n"
      "  -l LANG[+LANG]        Specify language(s) used for OCR.\n"
      "NOTE: These options must occur before any configfile.\n"
      "\n"
      "Single options:\n"
      "  --help                Show this help message.\n"
      "  --help-extra          Show extra help for advanced users.\n"
      "  --version             Show version information.\n"
      "  --list-langs          List available languages for tesseract engine.\n",
      program, program, program
  );
}

<<<<<<< HEAD
static int SetVariablesFromCLArgs(tesseract::TessBaseAPI* api, int argc,
                                   const char** argv) {
=======
static bool SetVariablesFromCLArgs(tesseract::TessBaseAPI* api, int argc,
                                   char** argv) {
  bool success = true;
>>>>>>> 1ab6b0fb
  char opt1[256], opt2[255];
  for (int i = 0; i < argc; i++) {
    if (strcmp(argv[i], "-c") == 0 && i + 1 < argc) {
      strncpy(opt1, argv[i + 1], 255);
      opt1[255] = '\0';
      char* p = strchr(opt1, '=');
      if (!p) {
<<<<<<< HEAD
        tprintf("ERROR: Missing '=' in configvar assignment for '%s'\n", opt1);
        return TRUE;
=======
        fprintf(stderr, "Missing = in configvar assignment\n");
        success = false;
        break;
>>>>>>> 1ab6b0fb
      }
      *p = 0;
      strncpy(opt2, strchr(argv[i + 1], '=') + 1, sizeof(opt2) - 1);
      opt2[254] = 0;
      ++i;

      if (!api->SetVariable(opt1, opt2)) {
        tprintf("ERROR: Could not set option: %s=%s\n", opt1, opt2);
        return TRUE;
      }
    }
  }
<<<<<<< HEAD
  return FALSE;
=======
  return success;
>>>>>>> 1ab6b0fb
}

static void PrintLangsList(tesseract::TessBaseAPI* api) {
  std::vector<std::string> languages;
  api->GetAvailableLanguagesAsVector(&languages);
  tprintf("List of available languages (%zu):\n", languages.size());
  for (const auto& language : languages) {
    tprintf("%s\n", language.c_str());
  }
  api->End();
}

static void PrintBanner() {
  tprintf("Tesseract Open Source OCR Engine %s with Leptonica\n",
          tesseract::TessBaseAPI::Version());
}

/**
 * We have 2 possible sources of pagesegmode: a config file and
 * the command line. For backwards compatibility reasons, the
 * default in tesseract is tesseract::PSM_SINGLE_BLOCK, but the
 * default for this program is tesseract::PSM_AUTO. We will let
 * the config file take priority, so the command-line default
 * can take priority over the tesseract default, so we use the
 * value from the command line only if the retrieved mode
 * is still tesseract::PSM_SINGLE_BLOCK, indicating no change
 * in any config file. Therefore the only way to force
 * tesseract::PSM_SINGLE_BLOCK is from the command line.
 * It would be simpler if we could set the value before Init,
 * but that doesn't work.
 */
static void FixPageSegMode(tesseract::TessBaseAPI* api,
                           tesseract::PageSegMode pagesegmode) {
  if (api->GetPageSegMode() == tesseract::PSM_SINGLE_BLOCK)
    api->SetPageSegMode(pagesegmode);
}

<<<<<<< HEAD
static int checkArgValues(int arg, const char* mode, int count) {
  if (arg >= count || arg < 0) {
    tprintf("ERROR: Invalid %s value, please enter a number between 0-%d\n", mode, count - 1);
    return TRUE;
  }
  return FALSE;
}

// NOTE: arg_i is used here to avoid ugly *i so many times in this function
static int ParseArgs(const int argc, const char** argv, const char** lang,
=======
static bool checkArgValues(int arg, const char* mode, int count) {
  if (arg >= count || arg < 0) {
    printf("Invalid %s value, please enter a number between 0-%d\n", mode, count - 1);
    return false;
  }
  return true;
}

// NOTE: arg_i is used here to avoid ugly *i so many times in this function
static bool ParseArgs(int argc, char** argv, const char** lang,
>>>>>>> 1ab6b0fb
                      const char** image, const char** outputbase,
                      const char** datapath, l_int32* dpi, bool* list_langs,
                      const char **visible_pdf_image_file,
                      bool* print_parameters, std::vector<std::string>* vars_vec,
                      std::vector<std::string>* vars_values, l_int32* arg_i,
                      tesseract::PageSegMode* pagesegmode,
                      tesseract::OcrEngineMode* enginemode) {
  bool noocr = false;
  int i;
  for (i = 1; i < argc && (*outputbase == nullptr || argv[i][0] == '-'); i++) {
    if (*image != nullptr && *outputbase == nullptr) {
      // outputbase follows image, don't allow options at that position.
      *outputbase = argv[i];
    } else if ((strcmp(argv[i], "-h") == 0) || (strcmp(argv[i], "--help") == 0)) {
      PrintHelpMessage(argv[0]);
      noocr = true;
    } else if (strcmp(argv[i], "--help-extra") == 0) {
      PrintHelpExtra(argv[0]);
      noocr = true;
    } else if ((strcmp(argv[i], "--help-psm") == 0)) {
      PrintHelpForPSM();
      noocr = true;
#ifndef DISABLED_LEGACY_ENGINE
    } else if ((strcmp(argv[i], "--help-oem") == 0)) {
      PrintHelpForOEM();
      noocr = true;
#endif
    } else if ((strcmp(argv[i], "-v") == 0) ||
               (strcmp(argv[i], "--version") == 0)) {
      PrintVersionInfo();
      noocr = true;
    } else if (strcmp(argv[i], "-l") == 0 && i + 1 < argc) {
      *lang = argv[i + 1];
      ++i;
    } else if (strcmp(argv[i], "--tessdata-dir") == 0 && i + 1 < argc) {
      *datapath = argv[i + 1];
      ++i;
    } else if (strcmp(argv[i], "--dpi") == 0 && i + 1 < argc) {
      *dpi = atoi(argv[i + 1]);
      ++i;
    } else if (strcmp(argv[i], "--user-words") == 0 && i + 1 < argc) {
      vars_vec->push_back("user_words_file");
      vars_values->push_back(argv[i + 1]);
      ++i;
    } else if (strcmp(argv[i], "--user-patterns") == 0 && i + 1 < argc) {
      vars_vec->push_back("user_patterns_file");
      vars_values->push_back(argv[i + 1]);
      ++i;
    } else if (strcmp(argv[i], "--list-langs") == 0) {
      noocr = true;
      *list_langs = true;
    } else if (strcmp(argv[i], "--psm") == 0 && i + 1 < argc) {
<<<<<<< HEAD
      if (checkArgValues(atoi(argv[i + 1]), "PSM", tesseract::PSM_COUNT))
        return EXIT_FAILURE;
=======
      if (!checkArgValues(atoi(argv[i+1]), "PSM", tesseract::PSM_COUNT)) {
        return false;
      }
>>>>>>> 1ab6b0fb
      *pagesegmode = static_cast<tesseract::PageSegMode>(atoi(argv[i + 1]));
      ++i;
    } else if (strcmp(argv[i], "--oem") == 0 && i + 1 < argc) {
#ifndef DISABLED_LEGACY_ENGINE
      int oem = atoi(argv[i + 1]);
<<<<<<< HEAD
      if (checkArgValues(oem, "OEM", tesseract::OEM_COUNT))
        return EXIT_FAILURE;
=======
      if (!checkArgValues(oem, "OEM", tesseract::OEM_COUNT)) {
        return false;
      }
>>>>>>> 1ab6b0fb
      *enginemode = static_cast<tesseract::OcrEngineMode>(oem);
#endif
      ++i;
    } else if (strcmp(argv[i], "--print-parameters") == 0) {
      noocr = true;
      *print_parameters = true;
    } else if (strcmp(argv[i], "-c") == 0 && i + 1 < argc) {
      // handled properly after api init
      ++i;
    } else if (strcmp(argv[i], "--visible-pdf-image") == 0 && i + 1 < argc) {
      *visible_pdf_image_file = argv[i + 1];
      ++i;
    } else if (*image == nullptr) {
      *image = argv[i];
    } else {
      // Unexpected argument.
<<<<<<< HEAD
      tprintf("ERROR: Unknown command line argument '%s'\n", argv[i]);
      return EXIT_FAILURE;
=======
      fprintf(stderr, "Error, unknown command line argument '%s'\n", argv[i]);
      return false;
>>>>>>> 1ab6b0fb
    }
  }

  *arg_i = i;

  if (*pagesegmode == tesseract::PSM_OSD_ONLY) {
    // OSD = orientation and script detection.
    if (*lang != nullptr && strcmp(*lang, "osd")) {
      // If the user explicitly specifies a language (other than osd)
      // or a script, only orientation can be detected.
      tprintf("WARNING: detects only orientation with -l %s\n", *lang);
    } else {
      // That mode requires osd.traineddata to detect orientation and script.
      *lang = "osd";
    }
  }

  if (*outputbase == nullptr && noocr == false) {
    PrintHelpMessage(argv[0]);
<<<<<<< HEAD
    return EXIT_FAILURE;
  }
  return EXIT_SUCCESS;
=======
    return false;
  }

  return true;
>>>>>>> 1ab6b0fb
}

static void PreloadRenderers(
    tesseract::TessBaseAPI* api,
    tesseract::PointerVector<tesseract::TessResultRenderer>* renderers,
    tesseract::PageSegMode pagesegmode, const char* outputbase) {
  if (pagesegmode == tesseract::PSM_OSD_ONLY) {
#ifndef DISABLED_LEGACY_ENGINE
    renderers->push_back(new tesseract::TessOsdRenderer(outputbase));
#endif  // ndef DISABLED_LEGACY_ENGINE
  } else {
    bool error = false;
    bool b;
    api->GetBoolVariable("tessedit_create_hocr", &b);
    if (b) {
      bool font_info;
      api->GetBoolVariable("hocr_font_info", &font_info);
      auto* renderer =
          new tesseract::TessHOcrRenderer(outputbase, font_info);
      if (renderer->happy()) {
        renderers->push_back(renderer);
      } else {
        delete renderer;
        tprintf("ERROR: Could not create hOCR output file: %s\n",
                strerror(errno));
        error = true;
      }
    }

    api->GetBoolVariable("tessedit_create_alto", &b);
    if (b) {
      auto* renderer =
              new tesseract::TessAltoRenderer(outputbase);
      if (renderer->happy()) {
        renderers->push_back(renderer);
      } else {
        delete renderer;
        tprintf("ERROR: Could not create ALTO output file: %s\n",
                strerror(errno));
        error = true;
      }
    }

    api->GetBoolVariable("tessedit_create_tsv", &b);
    if (b) {
      bool font_info;
      api->GetBoolVariable("hocr_font_info", &font_info);
      auto* renderer =
          new tesseract::TessTsvRenderer(outputbase, font_info);
      if (renderer->happy()) {
        renderers->push_back(renderer);
      } else {
        delete renderer;
        tprintf("ERROR: Could not create TSV output file: %s\n",
                strerror(errno));
        error = true;
      }
    }

    api->GetBoolVariable("tessedit_create_pdf", &b);
    if (b) {
      #ifdef WIN32
        if (_setmode(_fileno(stdout), _O_BINARY) == -1)
          tprintf("ERROR: cin to binary: %s", strerror(errno));
      #endif  // WIN32
      bool textonly;
      api->GetBoolVariable("textonly_pdf", &textonly);
      auto* renderer =
        new tesseract::TessPDFRenderer(outputbase, api->GetDatapath(),
                                       textonly);
      if (renderer->happy()) {
        renderers->push_back(renderer);
      } else {
        delete renderer;
        tprintf("ERROR: Could not create PDF output file: %s\n",
                strerror(errno));
        error = true;
      }
    }

    api->GetBoolVariable("tessedit_write_unlv", &b);
    if (b) {
      api->SetVariable("unlv_tilde_crunching", "true");
      auto* renderer =
        new tesseract::TessUnlvRenderer(outputbase);
      if (renderer->happy()) {
        renderers->push_back(renderer);
      } else {
        delete renderer;
        tprintf("ERROR: Could not create UNLV output file: %s\n",
                strerror(errno));
        error = true;
      }
    }

    api->GetBoolVariable("tessedit_create_lstmbox", &b);
    if (b) {
      auto* renderer =
        new tesseract::TessLSTMBoxRenderer(outputbase);
      if (renderer->happy()) {
        renderers->push_back(renderer);
      } else {
        delete renderer;
        tprintf("ERROR: Could not create LSTM BOX output file: %s\n",
                strerror(errno));
        error = true;
      }
    }

    api->GetBoolVariable("tessedit_create_boxfile", &b);
    if (b) {
      auto* renderer =
        new tesseract::TessBoxTextRenderer(outputbase);
      if (renderer->happy()) {
        renderers->push_back(renderer);
      } else {
        delete renderer;
        tprintf("ERROR: Could not create BOX output file: %s\n",
                strerror(errno));
        error = true;
      }
    }

    api->GetBoolVariable("tessedit_create_wordstrbox", &b);
    if (b) {
      auto* renderer =
        new tesseract::TessWordStrBoxRenderer(outputbase);
      if (renderer->happy()) {
        renderers->push_back(renderer);
      } else {
        delete renderer;
        tprintf("ERROR: Could not create WordStr BOX output file: %s\n",
                strerror(errno));
        error = true;
      }
    }

    api->GetBoolVariable("tessedit_create_txt", &b);
    if (b || (!error && renderers->empty())) {
      // Create text output if no other output was requested
      // even if text output was not explicitly requested unless
      // there was an error.
      auto* renderer =
        new tesseract::TessTextRenderer(outputbase);
      if (renderer->happy()) {
        renderers->push_back(renderer);
      } else {
        delete renderer;
        tprintf("ERROR: Could not create TXT output file: %s\n",
                strerror(errno));
      }
    }
  }

  if (!renderers->empty()) {
    // Since the PointerVector auto-deletes, null-out the renderers that are
    // added to the root, and leave the root in the vector.
    for (int r = 1; r < renderers->size(); ++r) {
      (*renderers)[0]->insert((*renderers)[r]);
      (*renderers)[r] = nullptr;
    }
  }
}


/**********************************************************************
 *  main()
 *
 **********************************************************************/

#ifdef TESSERACT_STANDALONE
extern "C" int main(int argc, const char** argv)
#else
extern "C" int tesseract_main(int argc, const char** argv)
#endif
{
  const char* lang = nullptr;
  const char* image = nullptr;
  const char* outputbase = nullptr;
  const char* datapath = nullptr;
  const char *visible_pdf_image_file = nullptr;
  bool list_langs = false;
  bool print_parameters = false;
  l_int32 dpi = 0;
  int arg_i = 1;
  int ret_val = EXIT_SUCCESS;

  tesseract::PageSegMode pagesegmode = tesseract::PSM_AUTO;
#ifdef DISABLED_LEGACY_ENGINE
  auto enginemode = tesseract::OEM_LSTM_ONLY;
#else
  tesseract::OcrEngineMode enginemode = tesseract::OEM_DEFAULT;
#endif
  std::vector<std::string> vars_vec;
  std::vector<std::string> vars_values;

#if defined(NDEBUG)
  // Disable debugging and informational messages from Leptonica.
  setMsgSeverity(L_SEVERITY_ERROR);
#endif

#if defined(HAVE_TIFFIO_H) && defined(_WIN32)
  /* Show libtiff errors and warnings on console (not in GUI). */
  TIFFSetErrorHandler(Win32ErrorHandler);
  TIFFSetWarningHandler(Win32WarningHandler);
#endif // HAVE_TIFFIO_H && _WIN32

<<<<<<< HEAD
  ret_val = ParseArgs(argc, argv, &lang, &image, &outputbase, &datapath, &dpi,
            &list_langs, &visible_pdf_image_file,
			&print_parameters, &vars_vec, &vars_values, &arg_i,
            &pagesegmode, &enginemode);
  if (ret_val)
    return ret_val;
=======
  if (!ParseArgs(argc, argv, &lang, &image, &outputbase, &datapath, &dpi,
            &list_langs, &print_parameters, &vars_vec, &vars_values, &arg_i,
                 &pagesegmode, &enginemode)) {
    return EXIT_FAILURE;
  }
>>>>>>> 1ab6b0fb

  if (lang == nullptr) {
    // Set default language if none was given.
    lang = "eng";
  }

  if (image == nullptr && !list_langs && !print_parameters)
    return EXIT_SUCCESS;

  // Call GlobalDawgCache here to create the global DawgCache object before
  // the TessBaseAPI object. This fixes the order of destructor calls:
  // first TessBaseAPI must be destructed, DawgCache must be the last object.
  tesseract::Dict::GlobalDawgCache();

  tesseract::TessBaseAPI api;

  api.SetOutputName(outputbase);

  const int init_failed = api.Init(datapath, lang, enginemode, &(argv[arg_i]),
                             argc - arg_i, &vars_vec, &vars_values, false);

<<<<<<< HEAD
  if (SetVariablesFromCLArgs(&api, argc, argv))
    return EXIT_FAILURE;
=======
  if (!SetVariablesFromCLArgs(&api, argc, argv)) {
    return EXIT_FAILURE;
  }
>>>>>>> 1ab6b0fb

  // SIMD settings might be overridden by config variable.
  tesseract::SIMDDetect::Update();

  if (list_langs) {
    PrintLangsList(&api);
    return EXIT_SUCCESS;
  }

  if (init_failed) {
    tprintf("ERROR: Could not initialize tesseract.\n");
    return EXIT_FAILURE;
  }

  if (print_parameters) {
    FILE* fout = stdout;
    tprintf("Tesseract parameters:\n");
    api.PrintVariables(fout);
    api.End();
    return EXIT_SUCCESS;
  }

  FixPageSegMode(&api, pagesegmode);

  if (dpi) {
    char dpi_string[255];
    snprintf(dpi_string, 254, "%d", dpi);
    api.SetVariable("user_defined_dpi", dpi_string);
  }

  if (visible_pdf_image_file) {
    api.SetVisiblePdfImageFilename(visible_pdf_image_file);
  }

  if (pagesegmode == tesseract::PSM_AUTO_ONLY) {
    Pix* pixs = pixRead(image);
    if (!pixs) {
      tprintf("ERROR: Leptonica can't process input file: %s\n", image);
      return 2;
    }

    api.SetImage(pixs);

    tesseract::Orientation orientation;
    tesseract::WritingDirection direction;
    tesseract::TextlineOrder order;
    float deskew_angle;

    const tesseract::PageIterator* it = api.AnalyseLayout();
    if (it) {
      // TODO: Implement output of page segmentation, see documentation
      // ("Automatic page segmentation, but no OSD, or OCR").
      it->Orientation(&orientation, &direction, &order, &deskew_angle);
      tprintf(
          "Orientation: %d\nWritingDirection: %d\nTextlineOrder: %d\n"
          "Deskew angle: %.4f\n",
          orientation, direction, order, deskew_angle);
    } else {
      ret_val = EXIT_FAILURE;
    }

    delete it;

    pixDestroy(&pixs);
    return ret_val;
  }

  // Set in_training_mode to true when using one of these configs:
  // ambigs.train, box.train, box.train.stderr, linebox, rebox, lstm.train.
  // In this mode no other OCR result files are written.
  bool b = false;
  bool in_training_mode =
      (api.GetBoolVariable("tessedit_ambigs_training", &b) && b) ||
      (api.GetBoolVariable("tessedit_resegment_from_boxes", &b) && b) ||
      (api.GetBoolVariable("tessedit_make_boxes_from_boxes", &b) && b) ||
      (api.GetBoolVariable("tessedit_train_line_recognizer", &b) && b);

#ifdef DISABLED_LEGACY_ENGINE
  auto cur_psm = api.GetPageSegMode();
  auto osd_warning = std::string("");
  if (cur_psm == tesseract::PSM_OSD_ONLY) {
    const char* disabled_osd_msg =
        "\nERROR: The page segmentation mode 0 (OSD Only) is currently disabled.\n\n";
    tprintf("%s",  disabled_osd_msg);
    return EXIT_FAILURE;
  } else if (cur_psm == tesseract::PSM_AUTO_OSD) {
      api.SetPageSegMode(tesseract::PSM_AUTO);
      osd_warning +=
          "\nWarning: The page segmentation mode 1 (Auto+OSD) is currently disabled. "
          "Using PSM 3 (Auto) instead.\n\n";
  } else if (cur_psm == tesseract::PSM_SPARSE_TEXT_OSD) {
      api.SetPageSegMode(tesseract::PSM_SPARSE_TEXT);
      osd_warning +=
          "\nWarning: The page segmentation mode 12 (Sparse text + OSD) is currently disabled. "
          "Using PSM 11 (Sparse text) instead.\n\n";
  }
#endif  // def DISABLED_LEGACY_ENGINE

  tesseract::PointerVector<tesseract::TessResultRenderer> renderers;

  if (in_training_mode) {
    renderers.push_back(nullptr);
  } else if (outputbase != nullptr) {
    PreloadRenderers(&api, &renderers, pagesegmode, outputbase);
  }

  bool banner = false;
  if (outputbase != nullptr && strcmp(outputbase, "-") &&
      strcmp(outputbase, "stdout")) {
    banner = true;
  }

  if (!renderers.empty()) {
    if (banner) PrintBanner();
#ifdef DISABLED_LEGACY_ENGINE
    if (!osd_warning.empty()) {
      tprintf("%s", osd_warning.c_str());
    }
#endif
    bool succeed = api.ProcessPages(image, nullptr, 0, renderers[0]);
    if (!succeed) {
      tprintf("ERROR: Error during processing.\n");
      return EXIT_FAILURE;
    }
  }

  return EXIT_SUCCESS;
}<|MERGE_RESOLUTION|>--- conflicted
+++ resolved
@@ -287,14 +287,9 @@
   );
 }
 
-<<<<<<< HEAD
-static int SetVariablesFromCLArgs(tesseract::TessBaseAPI* api, int argc,
-                                   const char** argv) {
-=======
 static bool SetVariablesFromCLArgs(tesseract::TessBaseAPI* api, int argc,
                                    char** argv) {
   bool success = true;
->>>>>>> 1ab6b0fb
   char opt1[256], opt2[255];
   for (int i = 0; i < argc; i++) {
     if (strcmp(argv[i], "-c") == 0 && i + 1 < argc) {
@@ -302,14 +297,9 @@
       opt1[255] = '\0';
       char* p = strchr(opt1, '=');
       if (!p) {
-<<<<<<< HEAD
         tprintf("ERROR: Missing '=' in configvar assignment for '%s'\n", opt1);
-        return TRUE;
-=======
-        fprintf(stderr, "Missing = in configvar assignment\n");
         success = false;
         break;
->>>>>>> 1ab6b0fb
       }
       *p = 0;
       strncpy(opt2, strchr(argv[i + 1], '=') + 1, sizeof(opt2) - 1);
@@ -318,15 +308,10 @@
 
       if (!api->SetVariable(opt1, opt2)) {
         tprintf("ERROR: Could not set option: %s=%s\n", opt1, opt2);
-        return TRUE;
-      }
-    }
-  }
-<<<<<<< HEAD
-  return FALSE;
-=======
+      }
+    }
+  }
   return success;
->>>>>>> 1ab6b0fb
 }
 
 static void PrintLangsList(tesseract::TessBaseAPI* api) {
@@ -364,29 +349,16 @@
     api->SetPageSegMode(pagesegmode);
 }
 
-<<<<<<< HEAD
-static int checkArgValues(int arg, const char* mode, int count) {
+static bool checkArgValues(int arg, const char* mode, int count) {
   if (arg >= count || arg < 0) {
     tprintf("ERROR: Invalid %s value, please enter a number between 0-%d\n", mode, count - 1);
-    return TRUE;
-  }
-  return FALSE;
+    return false;
+  }
+  return true;
 }
 
 // NOTE: arg_i is used here to avoid ugly *i so many times in this function
-static int ParseArgs(const int argc, const char** argv, const char** lang,
-=======
-static bool checkArgValues(int arg, const char* mode, int count) {
-  if (arg >= count || arg < 0) {
-    printf("Invalid %s value, please enter a number between 0-%d\n", mode, count - 1);
-    return false;
-  }
-  return true;
-}
-
-// NOTE: arg_i is used here to avoid ugly *i so many times in this function
-static bool ParseArgs(int argc, char** argv, const char** lang,
->>>>>>> 1ab6b0fb
+static bool ParseArgs(const int argc, const char** argv, const char** lang,
                       const char** image, const char** outputbase,
                       const char** datapath, l_int32* dpi, bool* list_langs,
                       const char **visible_pdf_image_file,
@@ -439,27 +411,17 @@
       noocr = true;
       *list_langs = true;
     } else if (strcmp(argv[i], "--psm") == 0 && i + 1 < argc) {
-<<<<<<< HEAD
-      if (checkArgValues(atoi(argv[i + 1]), "PSM", tesseract::PSM_COUNT))
-        return EXIT_FAILURE;
-=======
       if (!checkArgValues(atoi(argv[i+1]), "PSM", tesseract::PSM_COUNT)) {
         return false;
       }
->>>>>>> 1ab6b0fb
       *pagesegmode = static_cast<tesseract::PageSegMode>(atoi(argv[i + 1]));
       ++i;
     } else if (strcmp(argv[i], "--oem") == 0 && i + 1 < argc) {
 #ifndef DISABLED_LEGACY_ENGINE
       int oem = atoi(argv[i + 1]);
-<<<<<<< HEAD
-      if (checkArgValues(oem, "OEM", tesseract::OEM_COUNT))
-        return EXIT_FAILURE;
-=======
       if (!checkArgValues(oem, "OEM", tesseract::OEM_COUNT)) {
         return false;
       }
->>>>>>> 1ab6b0fb
       *enginemode = static_cast<tesseract::OcrEngineMode>(oem);
 #endif
       ++i;
@@ -476,13 +438,8 @@
       *image = argv[i];
     } else {
       // Unexpected argument.
-<<<<<<< HEAD
       tprintf("ERROR: Unknown command line argument '%s'\n", argv[i]);
-      return EXIT_FAILURE;
-=======
-      fprintf(stderr, "Error, unknown command line argument '%s'\n", argv[i]);
       return false;
->>>>>>> 1ab6b0fb
     }
   }
 
@@ -502,16 +459,10 @@
 
   if (*outputbase == nullptr && noocr == false) {
     PrintHelpMessage(argv[0]);
-<<<<<<< HEAD
-    return EXIT_FAILURE;
-  }
-  return EXIT_SUCCESS;
-=======
     return false;
   }
 
   return true;
->>>>>>> 1ab6b0fb
 }
 
 static void PreloadRenderers(
@@ -719,20 +670,12 @@
   TIFFSetWarningHandler(Win32WarningHandler);
 #endif // HAVE_TIFFIO_H && _WIN32
 
-<<<<<<< HEAD
-  ret_val = ParseArgs(argc, argv, &lang, &image, &outputbase, &datapath, &dpi,
+  if (!ParseArgs(argc, argv, &lang, &image, &outputbase, &datapath, &dpi,
             &list_langs, &visible_pdf_image_file,
 			&print_parameters, &vars_vec, &vars_values, &arg_i,
-            &pagesegmode, &enginemode);
-  if (ret_val)
-    return ret_val;
-=======
-  if (!ParseArgs(argc, argv, &lang, &image, &outputbase, &datapath, &dpi,
-            &list_langs, &print_parameters, &vars_vec, &vars_values, &arg_i,
                  &pagesegmode, &enginemode)) {
     return EXIT_FAILURE;
   }
->>>>>>> 1ab6b0fb
 
   if (lang == nullptr) {
     // Set default language if none was given.
@@ -754,14 +697,9 @@
   const int init_failed = api.Init(datapath, lang, enginemode, &(argv[arg_i]),
                              argc - arg_i, &vars_vec, &vars_values, false);
 
-<<<<<<< HEAD
-  if (SetVariablesFromCLArgs(&api, argc, argv))
-    return EXIT_FAILURE;
-=======
   if (!SetVariablesFromCLArgs(&api, argc, argv)) {
     return EXIT_FAILURE;
   }
->>>>>>> 1ab6b0fb
 
   // SIMD settings might be overridden by config variable.
   tesseract::SIMDDetect::Update();
