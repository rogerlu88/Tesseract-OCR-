///////////////////////////////////////////////////////////////////////
// File:        dotproductavx.cpp
// Description: Architecture-specific dot-product function.
// Author:      Ray Smith
//
// (C) Copyright 2015, Google Inc.
// Licensed under the Apache License, Version 2.0 (the "License");
// you may not use this file except in compliance with the License.
// You may obtain a copy of the License at
// http://www.apache.org/licenses/LICENSE-2.0
// Unless required by applicable law or agreed to in writing, software
// distributed under the License is distributed on an "AS IS" BASIS,
// WITHOUT WARRANTIES OR CONDITIONS OF ANY KIND, either express or implied.
// See the License for the specific language governing permissions and
// limitations under the License.
///////////////////////////////////////////////////////////////////////

#include "intsimdmatrix.h"

#if defined(__AVX__)

#  include <immintrin.h>
#  include <cstdint>
#  include "dotproduct.h"

namespace tesseract {

// Computes and returns the dot product of the n-vectors u and v.
// Uses Intel AVX intrinsics to access the SIMD instruction set.
#if defined(FAST_FLOAT)
float DotProductAVX(const float *u, const float *v, int n) {
<<<<<<< HEAD
  const unsigned quot = n / 16;
  const unsigned rem = n % 16;
  __m256 t0 = _mm256_setzero_ps();
  __m256 t1 = _mm256_setzero_ps();
=======
  const unsigned quot = n / 8;
  const unsigned rem = n % 8;
  __m256 t0 = _mm256_setzero_ps();
>>>>>>> e2529ddb
  for (unsigned k = 0; k < quot; k++) {
    __m256 f0 = _mm256_loadu_ps(u);
    __m256 f1 = _mm256_loadu_ps(v);
    f0 = _mm256_mul_ps(f0, f1);
    t0 = _mm256_add_ps(t0, f0);
    u += 8;
    v += 8;
<<<<<<< HEAD
    __m256 f2 = _mm256_loadu_ps(u);
    __m256 f3 = _mm256_loadu_ps(v);
    f2 = _mm256_mul_ps(f2, f3);
    t1 = _mm256_add_ps(t1, f2);
    u += 8;
    v += 8;
=======
  }
  alignas(32) float tmp[8];
  _mm256_store_ps(tmp, t0);
  float result = tmp[0] + tmp[1] + tmp[2] + tmp[3] + tmp[4] + tmp[5] + tmp[6] + tmp[7];
  for (unsigned k = 0; k < rem; k++) {
    result += *u++ * *v++;
  }
  return result;
}
float DotProductAVX1(const float *u, const float *v, int n) {
  const unsigned quot = n / 16;
  const unsigned rem = n % 16;
  __m256 t0 = _mm256_setzero_ps();
  __m256 t1 = _mm256_setzero_ps();
  for (unsigned k = 0; k < quot; k++) {
    __m256 f0 = _mm256_loadu_ps(u);
    __m256 f1 = _mm256_loadu_ps(v);
    __m256 f2 = _mm256_loadu_ps(u + 8);
    __m256 f3 = _mm256_loadu_ps(v + 8);
    f0 = _mm256_mul_ps(f0, f1);
    f2 = _mm256_mul_ps(f2, f3);
    t0 = _mm256_add_ps(t0, f0);
    t1 = _mm256_add_ps(t1, f2);
    u += 16;
    v += 16;
>>>>>>> e2529ddb
  }
  t0 = _mm256_hadd_ps(t0, t1);
  alignas(32) float tmp[8];
  _mm256_store_ps(tmp, t0);
  float result = tmp[0] + tmp[1] + tmp[2] + tmp[3] + tmp[4] + tmp[5] + tmp[6] + tmp[7];
  for (unsigned k = 0; k < rem; k++) {
    result += *u++ * *v++;
  }
  return result;
}
#else
<<<<<<< HEAD
=======
double DotProductAVX1(const double *u, const double *v, int n) {
  __m256d t0 = _mm256_setzero_pd();
  __m256d t1 = _mm256_setzero_pd();
  for (unsigned quot = n / 8; quot > 0; quot--) {
    __m256d f0 = _mm256_loadu_pd(u);
    __m256d f1 = _mm256_loadu_pd(v);
    __m256d f2 = _mm256_loadu_pd(u + 4);
    __m256d f3 = _mm256_loadu_pd(v + 4);
    f0 = _mm256_mul_pd(f0, f1);
    f2 = _mm256_mul_pd(f2, f3);
    t0 = _mm256_add_pd(t0, f0);
    t1 = _mm256_add_pd(t1, f2);
    u += 8;
    v += 8;
  }
  t0 = _mm256_hadd_pd(t0, t1);
  alignas(32) double tmp[4];
  _mm256_store_pd(tmp, t0);
  double result = tmp[0] + tmp[1] + tmp[2] + tmp[3];
  for (unsigned rem = n % 8; rem > 0; rem--) {
    result += *u++ * *v++;
  }
  return result;
}

>>>>>>> e2529ddb
double DotProductAVX(const double *u, const double *v, int n) {
  const unsigned quot = n / 8;
  const unsigned rem = n % 8;
  __m256d t0 = _mm256_setzero_pd();
  __m256d t1 = _mm256_setzero_pd();
  for (unsigned k = 0; k < quot; k++) {
    __m256d f0 = _mm256_loadu_pd(u);
    __m256d f1 = _mm256_loadu_pd(v);
    f0 = _mm256_mul_pd(f0, f1);
    t0 = _mm256_add_pd(t0, f0);
    u += 4;
    v += 4;
    __m256d f2 = _mm256_loadu_pd(u);
    __m256d f3 = _mm256_loadu_pd(v);
    f2 = _mm256_mul_pd(f2, f3);
    t1 = _mm256_add_pd(t1, f2);
    u += 4;
    v += 4;
  }
  t0 = _mm256_hadd_pd(t0, t1);
  alignas(32) double tmp[4];
  _mm256_store_pd(tmp, t0);
  double result = tmp[0] + tmp[1] + tmp[2] + tmp[3];
  for (unsigned k = 0; k < rem; k++) {
    result += *u++ * *v++;
  }
  return result;
}
#endif

} // namespace tesseract.

#else

namespace tesseract {

	// Computes and returns the dot product of the n-vectors u and v.
	// Uses Intel FMA intrinsics to access the SIMD instruction set.
	inline TFloat DotProductAVX(const TFloat* u, const TFloat* v, int n) {
		return DotProductFMA(u, v, n);
	}

}

#endif<|MERGE_RESOLUTION|>--- conflicted
+++ resolved
@@ -29,16 +29,9 @@
 // Uses Intel AVX intrinsics to access the SIMD instruction set.
 #if defined(FAST_FLOAT)
 float DotProductAVX(const float *u, const float *v, int n) {
-<<<<<<< HEAD
-  const unsigned quot = n / 16;
-  const unsigned rem = n % 16;
-  __m256 t0 = _mm256_setzero_ps();
-  __m256 t1 = _mm256_setzero_ps();
-=======
   const unsigned quot = n / 8;
   const unsigned rem = n % 8;
   __m256 t0 = _mm256_setzero_ps();
->>>>>>> e2529ddb
   for (unsigned k = 0; k < quot; k++) {
     __m256 f0 = _mm256_loadu_ps(u);
     __m256 f1 = _mm256_loadu_ps(v);
@@ -46,14 +39,6 @@
     t0 = _mm256_add_ps(t0, f0);
     u += 8;
     v += 8;
-<<<<<<< HEAD
-    __m256 f2 = _mm256_loadu_ps(u);
-    __m256 f3 = _mm256_loadu_ps(v);
-    f2 = _mm256_mul_ps(f2, f3);
-    t1 = _mm256_add_ps(t1, f2);
-    u += 8;
-    v += 8;
-=======
   }
   alignas(32) float tmp[8];
   _mm256_store_ps(tmp, t0);
@@ -63,6 +48,7 @@
   }
   return result;
 }
+
 float DotProductAVX1(const float *u, const float *v, int n) {
   const unsigned quot = n / 16;
   const unsigned rem = n % 16;
@@ -79,7 +65,6 @@
     t1 = _mm256_add_ps(t1, f2);
     u += 16;
     v += 16;
->>>>>>> e2529ddb
   }
   t0 = _mm256_hadd_ps(t0, t1);
   alignas(32) float tmp[8];
@@ -90,9 +75,9 @@
   }
   return result;
 }
+
 #else
-<<<<<<< HEAD
-=======
+
 double DotProductAVX1(const double *u, const double *v, int n) {
   __m256d t0 = _mm256_setzero_pd();
   __m256d t1 = _mm256_setzero_pd();
@@ -118,7 +103,6 @@
   return result;
 }
 
->>>>>>> e2529ddb
 double DotProductAVX(const double *u, const double *v, int n) {
   const unsigned quot = n / 8;
   const unsigned rem = n % 8;
