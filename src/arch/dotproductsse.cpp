--- conflicted
+++ resolved
@@ -28,52 +28,6 @@
 
 // Computes and returns the dot product of the n-vectors u and v.
 // Uses Intel SSE intrinsics to access the SIMD instruction set.
-<<<<<<< HEAD
-float DotProductSSE(const float *u, const float *v, int n) {
-	int max_offset = n - 4;
-	int offset = 0;
-	// Accumulate a set of 4 sums in sum, by loading pairs of 4 values from u and
-	// v, and multiplying them together in parallel.
-	__m128 sum = _mm_setzero_ps();
-	if (offset <= max_offset) {
-		offset = 4;
-		// Aligned load is reputedly faster but requires 16 byte aligned input.
-		if ((reinterpret_cast<uintptr_t>(u) & 15) == 0 && (reinterpret_cast<uintptr_t>(v) & 15) == 0) {
-			// Use aligned load.
-			sum = _mm_load_ps(u);
-			__m128 floats2 = _mm_load_ps(v);
-			// Multiply.
-			sum = _mm_mul_ps(sum, floats2);
-			while (offset <= max_offset) {
-				__m128 floats1 = _mm_load_ps(u + offset);
-				floats2 = _mm_load_ps(v + offset);
-				floats1 = _mm_mul_ps(floats1, floats2);
-				sum = _mm_add_ps(sum, floats1);
-				offset += 4;
-			}
-		}
-		else {
-			// Use unaligned load.
-			sum = _mm_loadu_ps(u);
-			__m128 floats2 = _mm_loadu_ps(v);
-			// Multiply.
-			sum = _mm_mul_ps(sum, floats2);
-			while (offset <= max_offset) {
-				__m128 floats1 = _mm_loadu_ps(u + offset);
-				floats2 = _mm_loadu_ps(v + offset);
-				floats1 = _mm_mul_ps(floats1, floats2);
-				sum = _mm_add_ps(sum, floats1);
-				offset += 4;
-			}
-		}
-	}
-	// Add the 4 sums in sum horizontally.
-#if 0
-	alignas(32) TFloat tmp[4];
-	_mm_store_ps(tmp, sum);
-	float result = tmp[0] + tmp[1] + tmp[2] + tmp[3];
-=======
-#if defined(FAST_FLOAT)
 float DotProductSSE(const float *u, const float *v, int n) {
   int max_offset = n - 4;
   int offset = 0;
@@ -131,22 +85,6 @@
     ++offset;
   }
   return result;
-}
->>>>>>> 29e2379b
-#else
-	__m128 zero = _mm_setzero_ps();
-	// https://www.felixcloutier.com/x86/haddps
-	sum = _mm_hadd_ps(sum, zero);
-	sum = _mm_hadd_ps(sum, zero);
-	// Extract the low result.
-	float result = _mm_cvtss_f32(sum);
-#endif
-	// Add on any left-over products.
-	while (offset < n) {
-		result += u[offset] * v[offset];
-		++offset;
-	}
-	return result;
 }
 
 // ---------------------------- HIGH-PRECISION DOUBLE section ------------------------
