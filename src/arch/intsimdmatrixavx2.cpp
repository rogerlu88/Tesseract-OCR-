///////////////////////////////////////////////////////////////////////
// File:        intsimdmatrixavx2.cpp
// Description: matrix-vector product for 8-bit data on avx2.
// Author:      Ray Smith
//
// (C) Copyright 2017, Google Inc.
// Licensed under the Apache License, Version 2.0 (the "License");
// you may not use this file except in compliance with the License.
// You may obtain a copy of the License at
// http://www.apache.org/licenses/LICENSE-2.0
// Unless required by applicable law or agreed to in writing, software
// distributed under the License is distributed on an "AS IS" BASIS,
// WITHOUT WARRANTIES OR CONDITIONS OF ANY KIND, either express or implied.
// See the License for the specific language governing permissions and
// limitations under the License.
///////////////////////////////////////////////////////////////////////

<<<<<<< HEAD
#  include "intsimdmatrix.h"

#if defined(__AVX2__)

=======
#include "intsimdmatrix.h"

#if !defined(__AVX2__)
#  if defined(__i686__) || defined(__x86_64__)
#    error Implementation only for AVX2 capable architectures
#  endif
#elif defined(FAST_FLOAT)
namespace tesseract {

static void matrixDotVector(int dim1, int dim2, const int8_t *wi, const float *scales,
                            const int8_t *u, float *v) {
  const int num_out = dim1;
  const int num_in = dim2 - 1;
  for (int i = 0; i < num_out; ++i) {
    for (int j = 0; j < num_in; ++j) {
    }
  }
}

#if 0
void IntSimdMatrix::MatrixDotVector(const GENERIC_2D_ARRAY<int8_t> &w,
                                    const std::vector<TFloat> &scales, const int8_t *u, TFloat *v) {
  int num_out = w.dim1();
  int num_in = w.dim2() - 1;
  // Base implementation.
  for (int i = 0; i < num_out; ++i) {
    const int8_t *wi = w[i];
    int total = 0;
    for (int j = 0; j < num_in; ++j) {
      total += wi[j] * u[j];
    }
    // Add in the bias and correct for integer values.
    v[i] = (total + wi[num_in] * INT8_MAX) * scales[i];
  }
}
#endif

static const IntSimdMatrix simdMatrix = {
    // Function.
    matrixDotVector,
    // Number of 32 bit outputs held in each register.
    1,
    // Maximum number of registers that we will use to hold outputs.
    1,
    // Number of 8 bit inputs in the inputs register.
    1,
    // Number of inputs in each weight group.
    1
};

const IntSimdMatrix *IntSimdMatrix::intSimdMatrixAVX2 = &simdMatrix;
}
#else
>>>>>>> e2529ddb
#  include <immintrin.h>
#  include <algorithm>
#  include <cstdint>
#  include <vector>

namespace tesseract {

// Number of outputs held in each register. 8 x 32 bit ints.
constexpr int kNumOutputsPerRegister = 8;
// Maximum number of registers that we will use.
constexpr int kMaxOutputRegisters = 8;
// Number of inputs in the inputs register.
constexpr int kNumInputsPerRegister = 32;
// Number of inputs in each weight group.
constexpr int kNumInputsPerGroup = 4;
// Number of groups of inputs to be broadcast.
constexpr int kNumInputGroups = kNumInputsPerRegister / kNumInputsPerGroup;

// Functions to compute part of a matrix.vector multiplication. The weights
// are in a very specific order (see above) in w, which is multiplied by
// u of length num_in, to produce output v after scaling the integer results
// by the corresponding member of scales.
// The amount of w and scales consumed is fixed and not available to the
// caller. The number of outputs written to v will be at most num_out.

// Computes one set of 4x8 products of inputs and weights, adding to result.
// Horizontally adds 4 adjacent results, making 8x32-bit results.
// rep_input is assumed to be an 8x replicated set of 4x8-bit signed integers.
// Note that wi must previously have been re-organized with blocks of 4x8
// weights in contiguous memory.
// ones is a register of 16x16-bit values all equal to 1.
// Note: wi is incremented by the amount of data read.
// weights and reps are scratch registers.
// This function must be inlined with references in order for the compiler to
// correctly use the registers declared in the caller.
static inline void MultiplyGroup(const __m256i &rep_input, const __m256i &ones, const int8_t *&wi,
                                 __m256i &weights, __m256i &reps, __m256i &result) {
  // Load a 4x8 block of weights.
  weights = _mm256_loadu_si256(reinterpret_cast<const __m256i *>(wi));
  wi += kNumInputsPerRegister;
  // Normalize the signs on rep_input, weights, so weights is always +ve.
  reps = _mm256_sign_epi8(rep_input, weights);
  weights = _mm256_sign_epi8(weights, weights);
  // Multiply 32x8-bit reps by 32x8-bit weights to make 16x16-bit results,
  // with adjacent pairs added.
  weights = _mm256_maddubs_epi16(weights, reps);
  // Multiply 16x16-bit result by 16x16-bit ones to make 8x32-bit results,
  // with  adjacent pairs added. What we really want is a horizontal add of
  // 16+16=32 bit result, but there is no such instruction, so multiply by
  // 16-bit ones instead. It is probably faster than all the sign-extending,
  // permuting and adding that would otherwise be required.
  weights = _mm256_madd_epi16(weights, ones);
  result = _mm256_add_epi32(result, weights);
}

// Load 64 bits into the bottom of a 128bit register.
// We don't actually care what the top 64bits are, but this ends
// up with them being zero.
static inline __m128i load64_to_128(const int8_t *wi_) {
  const auto *wi = reinterpret_cast<const int64_t *>(wi_);
  return _mm_set_epi64x(0, wi[0]);
}

#if defined(FAST_FLOAT)
<<<<<<< HEAD

static inline void ExtractResults8(__m256i result, const int8_t* wi, const TFloat* scales,
	TFloat* v) {
	__m128i w128 = load64_to_128(wi);          // 8x8bit vals in bottom of 128bit reg
	__m256i w256 = _mm256_cvtepi8_epi32(w128); // 8x32bit vals in 256bit reg
	__m256i bias_scale = _mm256_set_epi32(127, 127, 127, 127, 127, 127, 127, 127);
	__m256 scale01234567 = _mm256_loadu_ps(scales);
	w256 = _mm256_mullo_epi32(w256, bias_scale); // 8x32 <bias * 127>
	result = _mm256_add_epi32(result, w256);     // result += bias * 127
	__m256 res01234567 = _mm256_cvtepi32_ps(result);
	result = _mm256_permute4x64_epi64(result, 2 + (3 << 2));
	res01234567 = _mm256_mul_ps(res01234567, scale01234567);
	_mm256_storeu_ps(v, res01234567);
}

static inline void ExtractResults16(__m256i result0, __m256i result1, const int8_t*& wi,
	const TFloat*& scales, TFloat*& v) {
	__m128i w8 = _mm_loadu_si128(reinterpret_cast<const __m128i*>(wi));
	// 8x8bit vals in bottom of 128bit reg
	const __m256i bias_scale = _mm256_set_epi32(127, 127, 127, 127, 127, 127, 127, 127);
	__m256i w256 = _mm256_cvtepi8_epi32(w8); // 8x32bit vals in 256bit reg
	__m256 scale01234567 = _mm256_loadu_ps(scales);
	w256 = _mm256_mullo_epi32(w256, bias_scale); // 8x32 <bias * 127>
	result0 = _mm256_add_epi32(result0, w256);   // result += bias * 127
	__m256 res01234567 = _mm256_cvtepi32_ps(result0);
	result0 = _mm256_permute4x64_epi64(result0, 2 + (3 << 2));
	res01234567 = _mm256_mul_ps(res01234567, scale01234567);
	_mm256_storeu_ps(v, res01234567);
	w8 = _mm_shuffle_epi32(w8, 2 + (3 << 2));
	w256 = _mm256_cvtepi8_epi32(w8); // 8x32bit vals in 256bit reg
	scale01234567 = _mm256_loadu_ps(scales + 8);
	w256 = _mm256_mullo_epi32(w256, bias_scale); // 8x32 <bias * 127>
	result1 = _mm256_add_epi32(result1, w256);   // result += bias * 127
	res01234567 = _mm256_cvtepi32_ps(result1);
	result1 = _mm256_permute4x64_epi64(result1, 2 + (3 << 2));
	res01234567 = _mm256_mul_ps(res01234567, scale01234567);
	_mm256_storeu_ps(v + 8, res01234567);
	wi += 16;
	scales += 16;
	v += 16;
}

#else

static inline void ExtractResults8(__m256i result, const int8_t *wi, const TFloat *scales,
                                   TFloat *v) {
=======
static inline void ExtractResults8(__m256i result, const int8_t *wi, const float *scales,
                                   float *v) {
  __m128i w128 = load64_to_128(wi);          // 8x8bit vals in bottom of 128bit reg
  __m256i w256 = _mm256_cvtepi8_epi32(w128); // 8x32bit vals in 256bit reg
  __m256i bias_scale = _mm256_set_epi32(127, 127, 127, 127, 127, 127, 127, 127);
  __m256d scale01234567 = _mm256_loadu_ps(scales);
  //~ __m256d scale4567 = _mm256_loadu_ps(scales + 8);
  w256 = _mm256_mullo_epi32(w256, bias_scale); // 8x32 <bias * 127>
  result = _mm256_add_epi32(result, w256);     // result += bias * 127
  __m256 res01234567 = _mm256_cvtepi32_ps(_mm256_castsi256_si128(result));
  result = _mm256_permute4x64_epi64(result, 2 + (3 << 2));
  __m256d res4567 = _mm256_cvtepi32_pd(_mm256_castsi256_si128(result));
  res01234567 = _mm256_mul_pd(res01234567, scale01234567);
  //~ res4567 = _mm256_mul_pd(res4567, scale4567);
  _mm256_storeu_ps(v, res01234567);
  //~ _mm256_storeu_pd(v + 4, res4567);
}

static inline void ExtractResults16(__m256i result0, __m256i result1, const int8_t *&wi,
                                    const float *&scales, float *&v) {
  __m128i w8 = _mm_loadu_si128(reinterpret_cast<const __m128i *>(wi));
  // 8x8bit vals in bottom of 128bit reg
  const __m256i bias_scale = _mm256_set_epi32(127, 127, 127, 127, 127, 127, 127, 127);
  __m256i w256 = _mm256_cvtepi8_epi32(w8); // 8x32bit vals in 256bit reg
  __m256d scale0123 = _mm256_loadu_ps(scales);
  __m256d scale4567 = _mm256_loadu_ps(scales + 8);
  w256 = _mm256_mullo_epi32(w256, bias_scale); // 8x32 <bias * 127>
  result0 = _mm256_add_epi32(result0, w256);   // result += bias * 127
  __m256d res0123 = _mm256_cvtepi32_pd(_mm256_castsi256_si128(result0));
  result0 = _mm256_permute4x64_epi64(result0, 2 + (3 << 2));
  __m256d res4567 = _mm256_cvtepi32_pd(_mm256_castsi256_si128(result0));
  res0123 = _mm256_mul_pd(res0123, scale0123);
  res4567 = _mm256_mul_pd(res4567, scale4567);
  _mm256_storeu_ps(v, res0123);
  _mm256_storeu_ps(v + 8, res4567);
  w8 = _mm_shuffle_epi32(w8, 2 + (3 << 2));
  w256 = _mm256_cvtepi8_epi32(w8); // 8x32bit vals in 256bit reg
  scale0123 = _mm256_loadu_ps(scales + 16);
  scale4567 = _mm256_loadu_ps(scales + 24);
  w256 = _mm256_mullo_epi32(w256, bias_scale); // 8x32 <bias * 127>
  result1 = _mm256_add_epi32(result1, w256);   // result += bias * 127
  res0123 = _mm256_cvtepi32_pd(_mm256_castsi256_si128(result1));
  result1 = _mm256_permute4x64_epi64(result1, 2 + (3 << 2));
  res4567 = _mm256_cvtepi32_pd(_mm256_castsi256_si128(result1));
  res0123 = _mm256_mul_pd(res0123, scale0123);
  res4567 = _mm256_mul_pd(res4567, scale4567);
  _mm256_storeu_ps(v + 16, res0123);
  _mm256_storeu_ps(v + 24, res4567);
  wi += 16;
  scales += 16;
  v += 16;
}

// Computes part of matrix.vector v = Wu. Computes N=64 results.
// The weights *must* be arranged so that consecutive reads from wi
// provides (num_in/kNumInputsPerGroup groups of (N output dim groups of
// (kNumInputsPerGroup inputs))). After that there must be N consecutive
// bias weights, before continuing with any more weights.
// u must be padded out with zeros to
// kNumInputsPerGroup*ceil(num_in/kNumInputsPerGroup) elements.
static void PartialMatrixDotVector64(const int8_t *wi, const float *scales, const int8_t *u,
                                     int num_in, float *v) {
  // Register containing 16-bit ones for horizontal add with 16->32 bit
  // conversion.
  __m256i ones = _mm256_set_epi16(1, 1, 1, 1, 1, 1, 1, 1, 1, 1, 1, 1, 1, 1, 1, 1);
  __m256i shift_id = _mm256_set_epi32(0, 7, 6, 5, 4, 3, 2, 1);
  // Initialize all the results to 0.
  __m256i result0 = _mm256_setzero_si256();
  __m256i result1 = _mm256_setzero_si256();
  __m256i result2 = _mm256_setzero_si256();
  __m256i result3 = _mm256_setzero_si256();
  __m256i result4 = _mm256_setzero_si256();
  __m256i result5 = _mm256_setzero_si256();
  __m256i result6 = _mm256_setzero_si256();
  __m256i result7 = _mm256_setzero_si256();
  // Iterate over the input (u), one registerful at a time.
  for (int j = 0; j < num_in;) {
    __m256i inputs = _mm256_loadu_si256(reinterpret_cast<const __m256i *>(u + j));
    // Inputs are processed in groups of kNumInputsPerGroup, replicated
    // kNumInputGroups times.
    for (int ig = 0; ig < kNumInputGroups && j < num_in; ++ig, j += kNumInputsPerGroup) {
      // Replicate the low 32 bits (4 inputs) 8 times.
      __m256i rep_input = _mm256_broadcastd_epi32(_mm256_castsi256_si128(inputs));
      // Rotate the inputs in groups of 4, so the next 4 inputs are ready.
      inputs = _mm256_permutevar8x32_epi32(inputs, shift_id);
      __m256i weights, reps;
      // Mul-add, with horizontal add of the 4 inputs to each of the results.
      MultiplyGroup(rep_input, ones, wi, weights, reps, result0);
      MultiplyGroup(rep_input, ones, wi, weights, reps, result1);
      MultiplyGroup(rep_input, ones, wi, weights, reps, result2);
      MultiplyGroup(rep_input, ones, wi, weights, reps, result3);
      MultiplyGroup(rep_input, ones, wi, weights, reps, result4);
      MultiplyGroup(rep_input, ones, wi, weights, reps, result5);
      MultiplyGroup(rep_input, ones, wi, weights, reps, result6);
      MultiplyGroup(rep_input, ones, wi, weights, reps, result7);
    }
  }
  ExtractResults16(result0, result1, wi, scales, v);
  ExtractResults16(result2, result3, wi, scales, v);
  ExtractResults16(result4, result5, wi, scales, v);
  ExtractResults16(result6, result7, wi, scales, v);
}

// Computes part of matrix.vector v = Wu. Computes N=32 results.
// For details see PartialMatrixDotVector64 with N=32.
static void PartialMatrixDotVector32(const int8_t *wi, const float *scales, const int8_t *u,
                                     int num_in, float *v) {
  // Register containing 16-bit ones for horizontal add with 16->32 bit
  // conversion.
  __m256i ones = _mm256_set_epi16(1, 1, 1, 1, 1, 1, 1, 1, 1, 1, 1, 1, 1, 1, 1, 1);
  __m256i shift_id = _mm256_set_epi32(0, 7, 6, 5, 4, 3, 2, 1);
  // Initialize all the results to 0.
  __m256i result0 = _mm256_setzero_si256();
  __m256i result1 = _mm256_setzero_si256();
  __m256i result2 = _mm256_setzero_si256();
  __m256i result3 = _mm256_setzero_si256();
  // Iterate over the input (u), one registerful at a time.
  for (int j = 0; j < num_in;) {
    __m256i inputs = _mm256_loadu_si256(reinterpret_cast<const __m256i *>(u + j));
    // Inputs are processed in groups of kNumInputsPerGroup, replicated
    // kNumInputGroups times.
    for (int ig = 0; ig < kNumInputGroups && j < num_in; ++ig, j += kNumInputsPerGroup) {
      // Replicate the low 32 bits (4 inputs) 8 times.
      __m256i rep_input = _mm256_broadcastd_epi32(_mm256_castsi256_si128(inputs));
      // Rotate the inputs in groups of 4, so the next 4 inputs are ready.
      inputs = _mm256_permutevar8x32_epi32(inputs, shift_id);
      __m256i weights, reps;
      // Mul-add, with horizontal add of the 4 inputs to each of the results.
      MultiplyGroup(rep_input, ones, wi, weights, reps, result0);
      MultiplyGroup(rep_input, ones, wi, weights, reps, result1);
      MultiplyGroup(rep_input, ones, wi, weights, reps, result2);
      MultiplyGroup(rep_input, ones, wi, weights, reps, result3);
    }
  }
  ExtractResults16(result0, result1, wi, scales, v);
  ExtractResults16(result2, result3, wi, scales, v);
}

// Computes part of matrix.vector v = Wu. Computes N=16 results.
// For details see PartialMatrixDotVector64 with N=16.
static void PartialMatrixDotVector16(const int8_t *wi, const float *scales, const int8_t *u,
                                     int num_in, float *v) {
  // Register containing 16-bit ones for horizontal add with 16->32 bit
  // conversion.
  __m256i ones = _mm256_set_epi16(1, 1, 1, 1, 1, 1, 1, 1, 1, 1, 1, 1, 1, 1, 1, 1);
  __m256i shift_id = _mm256_set_epi32(0, 7, 6, 5, 4, 3, 2, 1);
  // Initialize all the results to 0.
  __m256i result0 = _mm256_setzero_si256();
  __m256i result1 = _mm256_setzero_si256();
  // Iterate over the input (u), one registerful at a time.
  for (int j = 0; j < num_in;) {
    __m256i inputs = _mm256_loadu_si256(reinterpret_cast<const __m256i *>(u + j));
    // Inputs are processed in groups of kNumInputsPerGroup, replicated
    // kNumInputGroups times.
    for (int ig = 0; ig < kNumInputGroups && j < num_in; ++ig, j += kNumInputsPerGroup) {
      // Replicate the low 32 bits (4 inputs) 8 times.
      __m256i rep_input = _mm256_broadcastd_epi32(_mm256_castsi256_si128(inputs));
      // Rotate the inputs in groups of 4, so the next 4 inputs are ready.
      inputs = _mm256_permutevar8x32_epi32(inputs, shift_id);
      __m256i weights, reps;
      // Mul-add, with horizontal add of the 4 inputs to each of the results.
      MultiplyGroup(rep_input, ones, wi, weights, reps, result0);
      MultiplyGroup(rep_input, ones, wi, weights, reps, result1);
    }
  }
  ExtractResults16(result0, result1, wi, scales, v);
}

// Computes part of matrix.vector v = Wu. Computes N=8 results.
// For details see PartialMatrixDotVector64 with N=8.
static inline void PartialMatrixDotVector8(const int8_t *wi, const float *scales, const int8_t *u,
                                           int num_in, float *v) {
  // Register containing 16-bit ones for horizontal add with 16->32 bit
  // conversion.
  __m256i ones = _mm256_set_epi16(1, 1, 1, 1, 1, 1, 1, 1, 1, 1, 1, 1, 1, 1, 1, 1);
  __m256i shift_id = _mm256_set_epi32(0, 7, 6, 5, 4, 3, 2, 1);
  // Initialize all the results to 0.
  __m256i result0 = _mm256_setzero_si256();
  // Iterate over the input (u), one registerful at a time.
  for (int j = 0; j < num_in;) {
    __m256i inputs = _mm256_loadu_si256(reinterpret_cast<const __m256i *>(u + j));
    // Inputs are processed in groups of kNumInputsPerGroup, replicated
    // kNumInputGroups times.
    for (int ig = 0; ig < kNumInputGroups && j < num_in; ++ig, j += kNumInputsPerGroup) {
      // Replicate the low 32 bits (4 inputs) 8 times.
      __m256i rep_input = _mm256_broadcastd_epi32(_mm256_castsi256_si128(inputs));
      // Rotate the inputs in groups of 4, so the next 4 inputs are ready.
      inputs = _mm256_permutevar8x32_epi32(inputs, shift_id);
      __m256i weights, reps;
      // Mul-add, with horizontal add of the 4 inputs to each of the results.
      MultiplyGroup(rep_input, ones, wi, weights, reps, result0);
    }
  }
  ExtractResults8(result0, wi, scales, v);
}

static void matrixDotVector(int dim1, int dim2, const int8_t *wi, const float *scales,
                            const int8_t *u, float *v) {
  const int num_out = dim1;
  const int num_in = dim2 - 1;
  // Each call to a partial_func_ produces group_size outputs, except the
  // last one, which can produce less.
  const int rounded_num_in = IntSimdMatrix::Roundup(num_in, kNumInputsPerGroup);
  const int rounded_num_out = IntSimdMatrix::Roundup(num_out, kNumOutputsPerRegister);
  int group_size = kNumOutputsPerRegister * kMaxOutputRegisters;
  int output = 0;

  int w_step = (rounded_num_in + 1) * group_size;

  // Run with this group size, until it would produce too much output, then
  // switch to a smaller size.
  for (; output + group_size <= rounded_num_out; output += group_size) {
    PartialMatrixDotVector64(wi, scales, u, rounded_num_in, v);
    wi += w_step;
    scales += group_size;
    v += group_size;
  }
  group_size /= 2;
  w_step /= 2;

  if (output + group_size <= rounded_num_out) {
    PartialMatrixDotVector32(wi, scales, u, rounded_num_in, v);
    wi += w_step;
    scales += group_size;
    v += group_size;
    output += group_size;
  }
  group_size /= 2;
  w_step /= 2;

  if (output + group_size <= rounded_num_out) {
    PartialMatrixDotVector16(wi, scales, u, rounded_num_in, v);
    wi += w_step;
    scales += group_size;
    v += group_size;
    output += group_size;
  }
  group_size /= 2;
  w_step /= 2;

  if (output + group_size <= rounded_num_out) {
    PartialMatrixDotVector8(wi, scales, u, rounded_num_in, v);
  }
}
#else
static inline void ExtractResults8(__m256i result, const int8_t *wi, const double *scales,
                                   double *v) {
>>>>>>> e2529ddb
  __m128i w128 = load64_to_128(wi);          // 8x8bit vals in bottom of 128bit reg
  __m256i w256 = _mm256_cvtepi8_epi32(w128); // 8x32bit vals in 256bit reg
  __m256i bias_scale = _mm256_set_epi32(127, 127, 127, 127, 127, 127, 127, 127);
  __m256d scale0123 = _mm256_loadu_pd(scales);
  __m256d scale4567 = _mm256_loadu_pd(scales + 4);
  w256 = _mm256_mullo_epi32(w256, bias_scale); // 8x32 <bias * 127>
  result = _mm256_add_epi32(result, w256);     // result += bias * 127
  __m256d res0123 = _mm256_cvtepi32_pd(_mm256_castsi256_si128(result));
  result = _mm256_permute4x64_epi64(result, 2 + (3 << 2));
  __m256d res4567 = _mm256_cvtepi32_pd(_mm256_castsi256_si128(result));
  res0123 = _mm256_mul_pd(res0123, scale0123);
  res4567 = _mm256_mul_pd(res4567, scale4567);
  _mm256_storeu_pd(v, res0123);
  _mm256_storeu_pd(v + 4, res4567);
}

static inline void ExtractResults16(__m256i result0, __m256i result1, const int8_t *&wi,
                                    const TFloat *&scales, TFloat *&v) {
  __m128i w8 = _mm_loadu_si128(reinterpret_cast<const __m128i *>(wi));
  // 8x8bit vals in bottom of 128bit reg
  const __m256i bias_scale = _mm256_set_epi32(127, 127, 127, 127, 127, 127, 127, 127);
  __m256i w256 = _mm256_cvtepi8_epi32(w8); // 8x32bit vals in 256bit reg
  __m256d scale0123 = _mm256_loadu_pd(scales);
  __m256d scale4567 = _mm256_loadu_pd(scales + 4);
  w256 = _mm256_mullo_epi32(w256, bias_scale); // 8x32 <bias * 127>
  result0 = _mm256_add_epi32(result0, w256);   // result += bias * 127
  __m256d res0123 = _mm256_cvtepi32_pd(_mm256_castsi256_si128(result0));
  result0 = _mm256_permute4x64_epi64(result0, 2 + (3 << 2));
  __m256d res4567 = _mm256_cvtepi32_pd(_mm256_castsi256_si128(result0));
  res0123 = _mm256_mul_pd(res0123, scale0123);
  res4567 = _mm256_mul_pd(res4567, scale4567);
  _mm256_storeu_pd(v, res0123);
  _mm256_storeu_pd(v + 4, res4567);
  w8 = _mm_shuffle_epi32(w8, 2 + (3 << 2));
  w256 = _mm256_cvtepi8_epi32(w8); // 8x32bit vals in 256bit reg
  scale0123 = _mm256_loadu_pd(scales + 8);
  scale4567 = _mm256_loadu_pd(scales + 12);
  w256 = _mm256_mullo_epi32(w256, bias_scale); // 8x32 <bias * 127>
  result1 = _mm256_add_epi32(result1, w256);   // result += bias * 127
  res0123 = _mm256_cvtepi32_pd(_mm256_castsi256_si128(result1));
  result1 = _mm256_permute4x64_epi64(result1, 2 + (3 << 2));
  res4567 = _mm256_cvtepi32_pd(_mm256_castsi256_si128(result1));
  res0123 = _mm256_mul_pd(res0123, scale0123);
  res4567 = _mm256_mul_pd(res4567, scale4567);
  _mm256_storeu_pd(v + 8, res0123);
  _mm256_storeu_pd(v + 12, res4567);
  wi += 16;
  scales += 16;
  v += 16;
}

#endif

// Computes part of matrix.vector v = Wu. Computes N=64 results.
// The weights *must* be arranged so that consecutive reads from wi
// provides (num_in/kNumInputsPerGroup groups of (N output dim groups of
// (kNumInputsPerGroup inputs))). After that there must be N consecutive
// bias weights, before continuing with any more weights.
// u must be padded out with zeros to
// kNumInputsPerGroup*ceil(num_in/kNumInputsPerGroup) elements.
static void PartialMatrixDotVector64(const int8_t *wi, const TFloat *scales, const int8_t *u,
                                     int num_in, TFloat *v) {
  // Register containing 16-bit ones for horizontal add with 16->32 bit
  // conversion.
  __m256i ones = _mm256_set_epi16(1, 1, 1, 1, 1, 1, 1, 1, 1, 1, 1, 1, 1, 1, 1, 1);
  __m256i shift_id = _mm256_set_epi32(0, 7, 6, 5, 4, 3, 2, 1);
  // Initialize all the results to 0.
  __m256i result0 = _mm256_setzero_si256();
  __m256i result1 = _mm256_setzero_si256();
  __m256i result2 = _mm256_setzero_si256();
  __m256i result3 = _mm256_setzero_si256();
  __m256i result4 = _mm256_setzero_si256();
  __m256i result5 = _mm256_setzero_si256();
  __m256i result6 = _mm256_setzero_si256();
  __m256i result7 = _mm256_setzero_si256();
  // Iterate over the input (u), one registerful at a time.
  for (int j = 0; j < num_in;) {
    __m256i inputs = _mm256_loadu_si256(reinterpret_cast<const __m256i *>(u + j));
    // Inputs are processed in groups of kNumInputsPerGroup, replicated
    // kNumInputGroups times.
    for (int ig = 0; ig < kNumInputGroups && j < num_in; ++ig, j += kNumInputsPerGroup) {
      // Replicate the low 32 bits (4 inputs) 8 times.
      __m256i rep_input = _mm256_broadcastd_epi32(_mm256_castsi256_si128(inputs));
      // Rotate the inputs in groups of 4, so the next 4 inputs are ready.
      inputs = _mm256_permutevar8x32_epi32(inputs, shift_id);
      __m256i weights, reps;
      // Mul-add, with horizontal add of the 4 inputs to each of the results.
      MultiplyGroup(rep_input, ones, wi, weights, reps, result0);
      MultiplyGroup(rep_input, ones, wi, weights, reps, result1);
      MultiplyGroup(rep_input, ones, wi, weights, reps, result2);
      MultiplyGroup(rep_input, ones, wi, weights, reps, result3);
      MultiplyGroup(rep_input, ones, wi, weights, reps, result4);
      MultiplyGroup(rep_input, ones, wi, weights, reps, result5);
      MultiplyGroup(rep_input, ones, wi, weights, reps, result6);
      MultiplyGroup(rep_input, ones, wi, weights, reps, result7);
    }
  }
  ExtractResults16(result0, result1, wi, scales, v);
  ExtractResults16(result2, result3, wi, scales, v);
  ExtractResults16(result4, result5, wi, scales, v);
  ExtractResults16(result6, result7, wi, scales, v);
}

// Computes part of matrix.vector v = Wu. Computes N=32 results.
// For details see PartialMatrixDotVector64 with N=32.
static void PartialMatrixDotVector32(const int8_t *wi, const TFloat *scales, const int8_t *u,
                                     int num_in, TFloat *v) {
  // Register containing 16-bit ones for horizontal add with 16->32 bit
  // conversion.
  __m256i ones = _mm256_set_epi16(1, 1, 1, 1, 1, 1, 1, 1, 1, 1, 1, 1, 1, 1, 1, 1);
  __m256i shift_id = _mm256_set_epi32(0, 7, 6, 5, 4, 3, 2, 1);
  // Initialize all the results to 0.
  __m256i result0 = _mm256_setzero_si256();
  __m256i result1 = _mm256_setzero_si256();
  __m256i result2 = _mm256_setzero_si256();
  __m256i result3 = _mm256_setzero_si256();
  // Iterate over the input (u), one registerful at a time.
  for (int j = 0; j < num_in;) {
    __m256i inputs = _mm256_loadu_si256(reinterpret_cast<const __m256i *>(u + j));
    // Inputs are processed in groups of kNumInputsPerGroup, replicated
    // kNumInputGroups times.
    for (int ig = 0; ig < kNumInputGroups && j < num_in; ++ig, j += kNumInputsPerGroup) {
      // Replicate the low 32 bits (4 inputs) 8 times.
      __m256i rep_input = _mm256_broadcastd_epi32(_mm256_castsi256_si128(inputs));
      // Rotate the inputs in groups of 4, so the next 4 inputs are ready.
      inputs = _mm256_permutevar8x32_epi32(inputs, shift_id);
      __m256i weights, reps;
      // Mul-add, with horizontal add of the 4 inputs to each of the results.
      MultiplyGroup(rep_input, ones, wi, weights, reps, result0);
      MultiplyGroup(rep_input, ones, wi, weights, reps, result1);
      MultiplyGroup(rep_input, ones, wi, weights, reps, result2);
      MultiplyGroup(rep_input, ones, wi, weights, reps, result3);
    }
  }
  ExtractResults16(result0, result1, wi, scales, v);
  ExtractResults16(result2, result3, wi, scales, v);
}

// Computes part of matrix.vector v = Wu. Computes N=16 results.
// For details see PartialMatrixDotVector64 with N=16.
static void PartialMatrixDotVector16(const int8_t *wi, const TFloat *scales, const int8_t *u,
                                     int num_in, TFloat *v) {
  // Register containing 16-bit ones for horizontal add with 16->32 bit
  // conversion.
  __m256i ones = _mm256_set_epi16(1, 1, 1, 1, 1, 1, 1, 1, 1, 1, 1, 1, 1, 1, 1, 1);
  __m256i shift_id = _mm256_set_epi32(0, 7, 6, 5, 4, 3, 2, 1);
  // Initialize all the results to 0.
  __m256i result0 = _mm256_setzero_si256();
  __m256i result1 = _mm256_setzero_si256();
  // Iterate over the input (u), one registerful at a time.
  for (int j = 0; j < num_in;) {
    __m256i inputs = _mm256_loadu_si256(reinterpret_cast<const __m256i *>(u + j));
    // Inputs are processed in groups of kNumInputsPerGroup, replicated
    // kNumInputGroups times.
    for (int ig = 0; ig < kNumInputGroups && j < num_in; ++ig, j += kNumInputsPerGroup) {
      // Replicate the low 32 bits (4 inputs) 8 times.
      __m256i rep_input = _mm256_broadcastd_epi32(_mm256_castsi256_si128(inputs));
      // Rotate the inputs in groups of 4, so the next 4 inputs are ready.
      inputs = _mm256_permutevar8x32_epi32(inputs, shift_id);
      __m256i weights, reps;
      // Mul-add, with horizontal add of the 4 inputs to each of the results.
      MultiplyGroup(rep_input, ones, wi, weights, reps, result0);
      MultiplyGroup(rep_input, ones, wi, weights, reps, result1);
    }
  }
  ExtractResults16(result0, result1, wi, scales, v);
}

// Computes part of matrix.vector v = Wu. Computes N=8 results.
// For details see PartialMatrixDotVector64 with N=8.
static inline void PartialMatrixDotVector8(const int8_t *wi, const TFloat *scales, const int8_t *u,
                                           int num_in, TFloat *v) {
  // Register containing 16-bit ones for horizontal add with 16->32 bit
  // conversion.
  __m256i ones = _mm256_set_epi16(1, 1, 1, 1, 1, 1, 1, 1, 1, 1, 1, 1, 1, 1, 1, 1);
  __m256i shift_id = _mm256_set_epi32(0, 7, 6, 5, 4, 3, 2, 1);
  // Initialize all the results to 0.
  __m256i result0 = _mm256_setzero_si256();
  // Iterate over the input (u), one registerful at a time.
  for (int j = 0; j < num_in;) {
    __m256i inputs = _mm256_loadu_si256(reinterpret_cast<const __m256i *>(u + j));
    // Inputs are processed in groups of kNumInputsPerGroup, replicated
    // kNumInputGroups times.
    for (int ig = 0; ig < kNumInputGroups && j < num_in; ++ig, j += kNumInputsPerGroup) {
      // Replicate the low 32 bits (4 inputs) 8 times.
      __m256i rep_input = _mm256_broadcastd_epi32(_mm256_castsi256_si128(inputs));
      // Rotate the inputs in groups of 4, so the next 4 inputs are ready.
      inputs = _mm256_permutevar8x32_epi32(inputs, shift_id);
      __m256i weights, reps;
      // Mul-add, with horizontal add of the 4 inputs to each of the results.
      MultiplyGroup(rep_input, ones, wi, weights, reps, result0);
    }
  }
  ExtractResults8(result0, wi, scales, v);
}

static void matrixDotVector(int dim1, int dim2, const int8_t *wi, const TFloat *scales,
                            const int8_t *u, TFloat *v) {
  const int num_out = dim1;
  const int num_in = dim2 - 1;
  // Each call to a partial_func_ produces group_size outputs, except the
  // last one, which can produce less.
  const int rounded_num_in = IntSimdMatrix::Roundup(num_in, kNumInputsPerGroup);
  const int rounded_num_out = IntSimdMatrix::Roundup(num_out, kNumOutputsPerRegister);
  int group_size = kNumOutputsPerRegister * kMaxOutputRegisters;
  int output = 0;

  int w_step = (rounded_num_in + 1) * group_size;

  // Run with this group size, until it would produce too much output, then
  // switch to a smaller size.
  for (; output + group_size <= rounded_num_out; output += group_size) {
    PartialMatrixDotVector64(wi, scales, u, rounded_num_in, v);
    wi += w_step;
    scales += group_size;
    v += group_size;
  }
  group_size /= 2;
  w_step /= 2;

  if (output + group_size <= rounded_num_out) {
    PartialMatrixDotVector32(wi, scales, u, rounded_num_in, v);
    wi += w_step;
    scales += group_size;
    v += group_size;
    output += group_size;
  }
  group_size /= 2;
  w_step /= 2;

  if (output + group_size <= rounded_num_out) {
    PartialMatrixDotVector16(wi, scales, u, rounded_num_in, v);
    wi += w_step;
    scales += group_size;
    v += group_size;
    output += group_size;
  }
  group_size /= 2;
  w_step /= 2;

  if (output + group_size <= rounded_num_out) {
    PartialMatrixDotVector8(wi, scales, u, rounded_num_in, v);
  }
}
#endif

<<<<<<< HEAD

=======
>>>>>>> e2529ddb
static const IntSimdMatrix simdMatrix = {
    // Function.
    matrixDotVector,
    // Number of 32 bit outputs held in each register.
    kNumOutputsPerRegister,
    // Maximum number of registers that we will use to hold outputs.
    kMaxOutputRegisters,
    // Number of 8 bit inputs in the inputs register.
    kNumInputsPerRegister,
    // Number of inputs in each weight group.
    kNumInputsPerGroup
};

const IntSimdMatrix *IntSimdMatrix::intSimdMatrixAVX2 = &simdMatrix;
<<<<<<< HEAD

} // namespace tesseract.

#else

namespace tesseract {

	const IntSimdMatrix* IntSimdMatrix::intSimdMatrixAVX2 = nullptr;
=======
>>>>>>> e2529ddb

} // namespace tesseract.

#endif<|MERGE_RESOLUTION|>--- conflicted
+++ resolved
@@ -15,66 +15,10 @@
 // limitations under the License.
 ///////////////////////////////////////////////////////////////////////
 
-<<<<<<< HEAD
-#  include "intsimdmatrix.h"
+#include "intsimdmatrix.h"
 
 #if defined(__AVX2__)
 
-=======
-#include "intsimdmatrix.h"
-
-#if !defined(__AVX2__)
-#  if defined(__i686__) || defined(__x86_64__)
-#    error Implementation only for AVX2 capable architectures
-#  endif
-#elif defined(FAST_FLOAT)
-namespace tesseract {
-
-static void matrixDotVector(int dim1, int dim2, const int8_t *wi, const float *scales,
-                            const int8_t *u, float *v) {
-  const int num_out = dim1;
-  const int num_in = dim2 - 1;
-  for (int i = 0; i < num_out; ++i) {
-    for (int j = 0; j < num_in; ++j) {
-    }
-  }
-}
-
-#if 0
-void IntSimdMatrix::MatrixDotVector(const GENERIC_2D_ARRAY<int8_t> &w,
-                                    const std::vector<TFloat> &scales, const int8_t *u, TFloat *v) {
-  int num_out = w.dim1();
-  int num_in = w.dim2() - 1;
-  // Base implementation.
-  for (int i = 0; i < num_out; ++i) {
-    const int8_t *wi = w[i];
-    int total = 0;
-    for (int j = 0; j < num_in; ++j) {
-      total += wi[j] * u[j];
-    }
-    // Add in the bias and correct for integer values.
-    v[i] = (total + wi[num_in] * INT8_MAX) * scales[i];
-  }
-}
-#endif
-
-static const IntSimdMatrix simdMatrix = {
-    // Function.
-    matrixDotVector,
-    // Number of 32 bit outputs held in each register.
-    1,
-    // Maximum number of registers that we will use to hold outputs.
-    1,
-    // Number of 8 bit inputs in the inputs register.
-    1,
-    // Number of inputs in each weight group.
-    1
-};
-
-const IntSimdMatrix *IntSimdMatrix::intSimdMatrixAVX2 = &simdMatrix;
-}
-#else
->>>>>>> e2529ddb
 #  include <immintrin.h>
 #  include <algorithm>
 #  include <cstdint>
@@ -139,7 +83,6 @@
 }
 
 #if defined(FAST_FLOAT)
-<<<<<<< HEAD
 
 static inline void ExtractResults8(__m256i result, const int8_t* wi, const TFloat* scales,
 	TFloat* v) {
@@ -186,255 +129,6 @@
 
 static inline void ExtractResults8(__m256i result, const int8_t *wi, const TFloat *scales,
                                    TFloat *v) {
-=======
-static inline void ExtractResults8(__m256i result, const int8_t *wi, const float *scales,
-                                   float *v) {
-  __m128i w128 = load64_to_128(wi);          // 8x8bit vals in bottom of 128bit reg
-  __m256i w256 = _mm256_cvtepi8_epi32(w128); // 8x32bit vals in 256bit reg
-  __m256i bias_scale = _mm256_set_epi32(127, 127, 127, 127, 127, 127, 127, 127);
-  __m256d scale01234567 = _mm256_loadu_ps(scales);
-  //~ __m256d scale4567 = _mm256_loadu_ps(scales + 8);
-  w256 = _mm256_mullo_epi32(w256, bias_scale); // 8x32 <bias * 127>
-  result = _mm256_add_epi32(result, w256);     // result += bias * 127
-  __m256 res01234567 = _mm256_cvtepi32_ps(_mm256_castsi256_si128(result));
-  result = _mm256_permute4x64_epi64(result, 2 + (3 << 2));
-  __m256d res4567 = _mm256_cvtepi32_pd(_mm256_castsi256_si128(result));
-  res01234567 = _mm256_mul_pd(res01234567, scale01234567);
-  //~ res4567 = _mm256_mul_pd(res4567, scale4567);
-  _mm256_storeu_ps(v, res01234567);
-  //~ _mm256_storeu_pd(v + 4, res4567);
-}
-
-static inline void ExtractResults16(__m256i result0, __m256i result1, const int8_t *&wi,
-                                    const float *&scales, float *&v) {
-  __m128i w8 = _mm_loadu_si128(reinterpret_cast<const __m128i *>(wi));
-  // 8x8bit vals in bottom of 128bit reg
-  const __m256i bias_scale = _mm256_set_epi32(127, 127, 127, 127, 127, 127, 127, 127);
-  __m256i w256 = _mm256_cvtepi8_epi32(w8); // 8x32bit vals in 256bit reg
-  __m256d scale0123 = _mm256_loadu_ps(scales);
-  __m256d scale4567 = _mm256_loadu_ps(scales + 8);
-  w256 = _mm256_mullo_epi32(w256, bias_scale); // 8x32 <bias * 127>
-  result0 = _mm256_add_epi32(result0, w256);   // result += bias * 127
-  __m256d res0123 = _mm256_cvtepi32_pd(_mm256_castsi256_si128(result0));
-  result0 = _mm256_permute4x64_epi64(result0, 2 + (3 << 2));
-  __m256d res4567 = _mm256_cvtepi32_pd(_mm256_castsi256_si128(result0));
-  res0123 = _mm256_mul_pd(res0123, scale0123);
-  res4567 = _mm256_mul_pd(res4567, scale4567);
-  _mm256_storeu_ps(v, res0123);
-  _mm256_storeu_ps(v + 8, res4567);
-  w8 = _mm_shuffle_epi32(w8, 2 + (3 << 2));
-  w256 = _mm256_cvtepi8_epi32(w8); // 8x32bit vals in 256bit reg
-  scale0123 = _mm256_loadu_ps(scales + 16);
-  scale4567 = _mm256_loadu_ps(scales + 24);
-  w256 = _mm256_mullo_epi32(w256, bias_scale); // 8x32 <bias * 127>
-  result1 = _mm256_add_epi32(result1, w256);   // result += bias * 127
-  res0123 = _mm256_cvtepi32_pd(_mm256_castsi256_si128(result1));
-  result1 = _mm256_permute4x64_epi64(result1, 2 + (3 << 2));
-  res4567 = _mm256_cvtepi32_pd(_mm256_castsi256_si128(result1));
-  res0123 = _mm256_mul_pd(res0123, scale0123);
-  res4567 = _mm256_mul_pd(res4567, scale4567);
-  _mm256_storeu_ps(v + 16, res0123);
-  _mm256_storeu_ps(v + 24, res4567);
-  wi += 16;
-  scales += 16;
-  v += 16;
-}
-
-// Computes part of matrix.vector v = Wu. Computes N=64 results.
-// The weights *must* be arranged so that consecutive reads from wi
-// provides (num_in/kNumInputsPerGroup groups of (N output dim groups of
-// (kNumInputsPerGroup inputs))). After that there must be N consecutive
-// bias weights, before continuing with any more weights.
-// u must be padded out with zeros to
-// kNumInputsPerGroup*ceil(num_in/kNumInputsPerGroup) elements.
-static void PartialMatrixDotVector64(const int8_t *wi, const float *scales, const int8_t *u,
-                                     int num_in, float *v) {
-  // Register containing 16-bit ones for horizontal add with 16->32 bit
-  // conversion.
-  __m256i ones = _mm256_set_epi16(1, 1, 1, 1, 1, 1, 1, 1, 1, 1, 1, 1, 1, 1, 1, 1);
-  __m256i shift_id = _mm256_set_epi32(0, 7, 6, 5, 4, 3, 2, 1);
-  // Initialize all the results to 0.
-  __m256i result0 = _mm256_setzero_si256();
-  __m256i result1 = _mm256_setzero_si256();
-  __m256i result2 = _mm256_setzero_si256();
-  __m256i result3 = _mm256_setzero_si256();
-  __m256i result4 = _mm256_setzero_si256();
-  __m256i result5 = _mm256_setzero_si256();
-  __m256i result6 = _mm256_setzero_si256();
-  __m256i result7 = _mm256_setzero_si256();
-  // Iterate over the input (u), one registerful at a time.
-  for (int j = 0; j < num_in;) {
-    __m256i inputs = _mm256_loadu_si256(reinterpret_cast<const __m256i *>(u + j));
-    // Inputs are processed in groups of kNumInputsPerGroup, replicated
-    // kNumInputGroups times.
-    for (int ig = 0; ig < kNumInputGroups && j < num_in; ++ig, j += kNumInputsPerGroup) {
-      // Replicate the low 32 bits (4 inputs) 8 times.
-      __m256i rep_input = _mm256_broadcastd_epi32(_mm256_castsi256_si128(inputs));
-      // Rotate the inputs in groups of 4, so the next 4 inputs are ready.
-      inputs = _mm256_permutevar8x32_epi32(inputs, shift_id);
-      __m256i weights, reps;
-      // Mul-add, with horizontal add of the 4 inputs to each of the results.
-      MultiplyGroup(rep_input, ones, wi, weights, reps, result0);
-      MultiplyGroup(rep_input, ones, wi, weights, reps, result1);
-      MultiplyGroup(rep_input, ones, wi, weights, reps, result2);
-      MultiplyGroup(rep_input, ones, wi, weights, reps, result3);
-      MultiplyGroup(rep_input, ones, wi, weights, reps, result4);
-      MultiplyGroup(rep_input, ones, wi, weights, reps, result5);
-      MultiplyGroup(rep_input, ones, wi, weights, reps, result6);
-      MultiplyGroup(rep_input, ones, wi, weights, reps, result7);
-    }
-  }
-  ExtractResults16(result0, result1, wi, scales, v);
-  ExtractResults16(result2, result3, wi, scales, v);
-  ExtractResults16(result4, result5, wi, scales, v);
-  ExtractResults16(result6, result7, wi, scales, v);
-}
-
-// Computes part of matrix.vector v = Wu. Computes N=32 results.
-// For details see PartialMatrixDotVector64 with N=32.
-static void PartialMatrixDotVector32(const int8_t *wi, const float *scales, const int8_t *u,
-                                     int num_in, float *v) {
-  // Register containing 16-bit ones for horizontal add with 16->32 bit
-  // conversion.
-  __m256i ones = _mm256_set_epi16(1, 1, 1, 1, 1, 1, 1, 1, 1, 1, 1, 1, 1, 1, 1, 1);
-  __m256i shift_id = _mm256_set_epi32(0, 7, 6, 5, 4, 3, 2, 1);
-  // Initialize all the results to 0.
-  __m256i result0 = _mm256_setzero_si256();
-  __m256i result1 = _mm256_setzero_si256();
-  __m256i result2 = _mm256_setzero_si256();
-  __m256i result3 = _mm256_setzero_si256();
-  // Iterate over the input (u), one registerful at a time.
-  for (int j = 0; j < num_in;) {
-    __m256i inputs = _mm256_loadu_si256(reinterpret_cast<const __m256i *>(u + j));
-    // Inputs are processed in groups of kNumInputsPerGroup, replicated
-    // kNumInputGroups times.
-    for (int ig = 0; ig < kNumInputGroups && j < num_in; ++ig, j += kNumInputsPerGroup) {
-      // Replicate the low 32 bits (4 inputs) 8 times.
-      __m256i rep_input = _mm256_broadcastd_epi32(_mm256_castsi256_si128(inputs));
-      // Rotate the inputs in groups of 4, so the next 4 inputs are ready.
-      inputs = _mm256_permutevar8x32_epi32(inputs, shift_id);
-      __m256i weights, reps;
-      // Mul-add, with horizontal add of the 4 inputs to each of the results.
-      MultiplyGroup(rep_input, ones, wi, weights, reps, result0);
-      MultiplyGroup(rep_input, ones, wi, weights, reps, result1);
-      MultiplyGroup(rep_input, ones, wi, weights, reps, result2);
-      MultiplyGroup(rep_input, ones, wi, weights, reps, result3);
-    }
-  }
-  ExtractResults16(result0, result1, wi, scales, v);
-  ExtractResults16(result2, result3, wi, scales, v);
-}
-
-// Computes part of matrix.vector v = Wu. Computes N=16 results.
-// For details see PartialMatrixDotVector64 with N=16.
-static void PartialMatrixDotVector16(const int8_t *wi, const float *scales, const int8_t *u,
-                                     int num_in, float *v) {
-  // Register containing 16-bit ones for horizontal add with 16->32 bit
-  // conversion.
-  __m256i ones = _mm256_set_epi16(1, 1, 1, 1, 1, 1, 1, 1, 1, 1, 1, 1, 1, 1, 1, 1);
-  __m256i shift_id = _mm256_set_epi32(0, 7, 6, 5, 4, 3, 2, 1);
-  // Initialize all the results to 0.
-  __m256i result0 = _mm256_setzero_si256();
-  __m256i result1 = _mm256_setzero_si256();
-  // Iterate over the input (u), one registerful at a time.
-  for (int j = 0; j < num_in;) {
-    __m256i inputs = _mm256_loadu_si256(reinterpret_cast<const __m256i *>(u + j));
-    // Inputs are processed in groups of kNumInputsPerGroup, replicated
-    // kNumInputGroups times.
-    for (int ig = 0; ig < kNumInputGroups && j < num_in; ++ig, j += kNumInputsPerGroup) {
-      // Replicate the low 32 bits (4 inputs) 8 times.
-      __m256i rep_input = _mm256_broadcastd_epi32(_mm256_castsi256_si128(inputs));
-      // Rotate the inputs in groups of 4, so the next 4 inputs are ready.
-      inputs = _mm256_permutevar8x32_epi32(inputs, shift_id);
-      __m256i weights, reps;
-      // Mul-add, with horizontal add of the 4 inputs to each of the results.
-      MultiplyGroup(rep_input, ones, wi, weights, reps, result0);
-      MultiplyGroup(rep_input, ones, wi, weights, reps, result1);
-    }
-  }
-  ExtractResults16(result0, result1, wi, scales, v);
-}
-
-// Computes part of matrix.vector v = Wu. Computes N=8 results.
-// For details see PartialMatrixDotVector64 with N=8.
-static inline void PartialMatrixDotVector8(const int8_t *wi, const float *scales, const int8_t *u,
-                                           int num_in, float *v) {
-  // Register containing 16-bit ones for horizontal add with 16->32 bit
-  // conversion.
-  __m256i ones = _mm256_set_epi16(1, 1, 1, 1, 1, 1, 1, 1, 1, 1, 1, 1, 1, 1, 1, 1);
-  __m256i shift_id = _mm256_set_epi32(0, 7, 6, 5, 4, 3, 2, 1);
-  // Initialize all the results to 0.
-  __m256i result0 = _mm256_setzero_si256();
-  // Iterate over the input (u), one registerful at a time.
-  for (int j = 0; j < num_in;) {
-    __m256i inputs = _mm256_loadu_si256(reinterpret_cast<const __m256i *>(u + j));
-    // Inputs are processed in groups of kNumInputsPerGroup, replicated
-    // kNumInputGroups times.
-    for (int ig = 0; ig < kNumInputGroups && j < num_in; ++ig, j += kNumInputsPerGroup) {
-      // Replicate the low 32 bits (4 inputs) 8 times.
-      __m256i rep_input = _mm256_broadcastd_epi32(_mm256_castsi256_si128(inputs));
-      // Rotate the inputs in groups of 4, so the next 4 inputs are ready.
-      inputs = _mm256_permutevar8x32_epi32(inputs, shift_id);
-      __m256i weights, reps;
-      // Mul-add, with horizontal add of the 4 inputs to each of the results.
-      MultiplyGroup(rep_input, ones, wi, weights, reps, result0);
-    }
-  }
-  ExtractResults8(result0, wi, scales, v);
-}
-
-static void matrixDotVector(int dim1, int dim2, const int8_t *wi, const float *scales,
-                            const int8_t *u, float *v) {
-  const int num_out = dim1;
-  const int num_in = dim2 - 1;
-  // Each call to a partial_func_ produces group_size outputs, except the
-  // last one, which can produce less.
-  const int rounded_num_in = IntSimdMatrix::Roundup(num_in, kNumInputsPerGroup);
-  const int rounded_num_out = IntSimdMatrix::Roundup(num_out, kNumOutputsPerRegister);
-  int group_size = kNumOutputsPerRegister * kMaxOutputRegisters;
-  int output = 0;
-
-  int w_step = (rounded_num_in + 1) * group_size;
-
-  // Run with this group size, until it would produce too much output, then
-  // switch to a smaller size.
-  for (; output + group_size <= rounded_num_out; output += group_size) {
-    PartialMatrixDotVector64(wi, scales, u, rounded_num_in, v);
-    wi += w_step;
-    scales += group_size;
-    v += group_size;
-  }
-  group_size /= 2;
-  w_step /= 2;
-
-  if (output + group_size <= rounded_num_out) {
-    PartialMatrixDotVector32(wi, scales, u, rounded_num_in, v);
-    wi += w_step;
-    scales += group_size;
-    v += group_size;
-    output += group_size;
-  }
-  group_size /= 2;
-  w_step /= 2;
-
-  if (output + group_size <= rounded_num_out) {
-    PartialMatrixDotVector16(wi, scales, u, rounded_num_in, v);
-    wi += w_step;
-    scales += group_size;
-    v += group_size;
-    output += group_size;
-  }
-  group_size /= 2;
-  w_step /= 2;
-
-  if (output + group_size <= rounded_num_out) {
-    PartialMatrixDotVector8(wi, scales, u, rounded_num_in, v);
-  }
-}
-#else
-static inline void ExtractResults8(__m256i result, const int8_t *wi, const double *scales,
-                                   double *v) {
->>>>>>> e2529ddb
   __m128i w128 = load64_to_128(wi);          // 8x8bit vals in bottom of 128bit reg
   __m256i w256 = _mm256_cvtepi8_epi32(w128); // 8x32bit vals in 256bit reg
   __m256i bias_scale = _mm256_set_epi32(127, 127, 127, 127, 127, 127, 127, 127);
@@ -679,12 +373,8 @@
     PartialMatrixDotVector8(wi, scales, u, rounded_num_in, v);
   }
 }
-#endif
-
-<<<<<<< HEAD
-
-=======
->>>>>>> e2529ddb
+
+
 static const IntSimdMatrix simdMatrix = {
     // Function.
     matrixDotVector,
@@ -699,7 +389,6 @@
 };
 
 const IntSimdMatrix *IntSimdMatrix::intSimdMatrixAVX2 = &simdMatrix;
-<<<<<<< HEAD
 
 } // namespace tesseract.
 
@@ -708,8 +397,6 @@
 namespace tesseract {
 
 	const IntSimdMatrix* IntSimdMatrix::intSimdMatrixAVX2 = nullptr;
-=======
->>>>>>> e2529ddb
 
 } // namespace tesseract.
 
