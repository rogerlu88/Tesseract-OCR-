///////////////////////////////////////////////////////////////////////
// File:        resultiterator.cpp
// Description: Iterator for tesseract results that is capable of
//              iterating in proper reading order over Bi Directional
//              (e.g. mixed Hebrew and English) text.
// Author:      David Eger
//
// (C) Copyright 2011, Google Inc.
// Licensed under the Apache License, Version 2.0 (the "License");
// you may not use this file except in compliance with the License.
// You may obtain a copy of the License at
// http://www.apache.org/licenses/LICENSE-2.0
// Unless required by applicable law or agreed to in writing, software
// distributed under the License is distributed on an "AS IS" BASIS,
// WITHOUT WARRANTIES OR CONDITIONS OF ANY KIND, either express or implied.
// See the License for the specific language governing permissions and
// limitations under the License.
//
///////////////////////////////////////////////////////////////////////

#include <tesseract/resultiterator.h>

#include "pageres.h"
#include "tesseractclass.h"
#include "unicharset.h"

#include <allheaders.h>

#include <set>
#include <vector>

<<<<<<< HEAD
static const char * const kLRM = u8"\u200E";  // Left-to-Right Mark
static const char * const kRLM = u8"\u200F";  // Right-to-Left Mark
=======
static const char *const kLRM = "\u200E"; // Left-to-Right Mark
static const char *const kRLM = "\u200F"; // Right-to-Left Mark
>>>>>>> 87b0a4de

namespace tesseract {

ResultIterator::ResultIterator(const LTRResultIterator &resit) : LTRResultIterator(resit) {
  in_minor_direction_ = false;
  at_beginning_of_minor_run_ = false;
  preserve_interword_spaces_ = false;

  auto *p = ParamUtils::FindParam<BoolParam>(
      "preserve_interword_spaces", GlobalParams()->bool_params, tesseract_->params()->bool_params);
  if (p != nullptr)
    preserve_interword_spaces_ = (bool)(*p);

  current_paragraph_is_ltr_ = CurrentParagraphIsLtr();
  MoveToLogicalStartOfTextline();
}

ResultIterator *ResultIterator::StartOfParagraph(const LTRResultIterator &resit) {
  return new ResultIterator(resit);
}

bool ResultIterator::ParagraphIsLtr() const {
  return current_paragraph_is_ltr_;
}

bool ResultIterator::CurrentParagraphIsLtr() const {
  if (!it_->word())
    return true; // doesn't matter.
  LTRResultIterator it(*this);
  it.RestartParagraph();
  // Try to figure out the ltr-ness of the paragraph.  The rules below
  // make more sense in the context of a difficult paragraph example.
  // Here we denote {ltr characters, RTL CHARACTERS}:
  //
  //   "don't go in there!" DAIS EH
  //   EHT OTNI DEPMUJ FELSMIH NEHT DNA
  //                  .GNIDLIUB GNINRUB
  //
  // On the first line, the left-most word is LTR and the rightmost word
  // is RTL.  Thus, we are better off taking the majority direction for
  // the whole paragraph contents.  So instead of "the leftmost word is LTR"
  // indicating an LTR paragraph, we use a heuristic about what RTL paragraphs
  // would not do:  Typically an RTL paragraph would *not* start with an LTR
  // word.  So our heuristics are as follows:
  //
  // (1) If the first text line has an RTL word in the left-most position
  //     it is RTL.
  // (2) If the first text line has an LTR word in the right-most position
  //     it is LTR.
  // (3) If neither of the above is true, take the majority count for the
  //     paragraph -- if there are more rtl words, it is RTL.  If there
  //     are more LTR words, it's LTR.
  bool leftmost_rtl = it.WordDirection() == DIR_RIGHT_TO_LEFT;
  bool rightmost_ltr = it.WordDirection() == DIR_LEFT_TO_RIGHT;
  int num_ltr, num_rtl;
  num_rtl = leftmost_rtl ? 1 : 0;
  num_ltr = (it.WordDirection() == DIR_LEFT_TO_RIGHT) ? 1 : 0;
  for (it.Next(RIL_WORD); !it.Empty(RIL_WORD) && !it.IsAtBeginningOf(RIL_TEXTLINE);
       it.Next(RIL_WORD)) {
    StrongScriptDirection dir = it.WordDirection();
    rightmost_ltr = (dir == DIR_LEFT_TO_RIGHT);
    num_rtl += (dir == DIR_RIGHT_TO_LEFT) ? 1 : 0;
    num_ltr += rightmost_ltr ? 1 : 0;
  }
  if (leftmost_rtl)
    return false;
  if (rightmost_ltr)
    return true;
  // First line is ambiguous.  Take statistics on the whole paragraph.
  if (!it.Empty(RIL_WORD) && !it.IsAtBeginningOf(RIL_PARA))
    do {
      StrongScriptDirection dir = it.WordDirection();
      num_rtl += (dir == DIR_RIGHT_TO_LEFT) ? 1 : 0;
      num_ltr += (dir == DIR_LEFT_TO_RIGHT) ? 1 : 0;
    } while (it.Next(RIL_WORD) && !it.IsAtBeginningOf(RIL_PARA));
  return num_ltr >= num_rtl;
}

const int ResultIterator::kMinorRunStart = -1;
const int ResultIterator::kMinorRunEnd = -2;
const int ResultIterator::kComplexWord = -3;

void ResultIterator::CalculateBlobOrder(std::vector<int> *blob_indices) const {
  bool context_is_ltr = current_paragraph_is_ltr_ ^ in_minor_direction_;
  blob_indices->clear();
  if (Empty(RIL_WORD))
    return;
  if (context_is_ltr || it_->word()->UnicharsInReadingOrder()) {
    // Easy! just return the blobs in order;
    for (int i = 0; i < word_length_; i++)
      blob_indices->push_back(i);
    return;
  }

  // The blobs are in left-to-right order, but the current reading context
  // is right-to-left.
  const int U_LTR = UNICHARSET::U_LEFT_TO_RIGHT;
  const int U_RTL = UNICHARSET::U_RIGHT_TO_LEFT;
  const int U_EURO_NUM = UNICHARSET::U_EUROPEAN_NUMBER;
  const int U_EURO_NUM_SEP = UNICHARSET::U_EUROPEAN_NUMBER_SEPARATOR;
  const int U_EURO_NUM_TERM = UNICHARSET::U_EUROPEAN_NUMBER_TERMINATOR;
  const int U_COMMON_NUM_SEP = UNICHARSET::U_COMMON_NUMBER_SEPARATOR;
  const int U_OTHER_NEUTRAL = UNICHARSET::U_OTHER_NEUTRAL;

  // Step 1: Scan for and mark European Number sequences
  //   [:ET:]*[:EN:]+(([:ES:]|[:CS:])?[:EN:]+)*[:ET:]*
  std::vector<int> letter_types;
  letter_types.reserve(word_length_);
  for (int i = 0; i < word_length_; i++) {
    letter_types.push_back(it_->word()->SymbolDirection(i));
  }
  // Convert a single separtor sandwiched between two EN's into an EN.
  for (int i = 0; i + 2 < word_length_; i++) {
    if (letter_types[i] == U_EURO_NUM && letter_types[i + 2] == U_EURO_NUM &&
        (letter_types[i + 1] == U_EURO_NUM_SEP || letter_types[i + 1] == U_COMMON_NUM_SEP)) {
      letter_types[i + 1] = U_EURO_NUM;
    }
  }
  // Scan for sequences of European Number Terminators around ENs and convert
  // them to ENs.
  for (int i = 0; i < word_length_; i++) {
    if (letter_types[i] == U_EURO_NUM_TERM) {
      int j = i + 1;
      while (j < word_length_ && letter_types[j] == U_EURO_NUM_TERM) {
        j++;
      }
      if (j < word_length_ && letter_types[j] == U_EURO_NUM) {
        // The sequence [i..j] should be converted to all European Numbers.
        for (int k = i; k < j; k++)
          letter_types[k] = U_EURO_NUM;
      }
      j = i - 1;
      while (j > -1 && letter_types[j] == U_EURO_NUM_TERM) {
        j--;
      }
      if (j > -1 && letter_types[j] == U_EURO_NUM) {
        // The sequence [j..i] should be converted to all European Numbers.
        for (int k = j; k <= i; k++)
          letter_types[k] = U_EURO_NUM;
      }
    }
  }
  // Step 2: Convert all remaining types to either L or R.
  // Sequences ([:L:]|[:EN:])+ (([:CS:]|[:ON:])+ ([:L:]|[:EN:])+)* -> L.
  // All other are R.
  for (int i = 0; i < word_length_;) {
    int ti = letter_types[i];
    if (ti == U_LTR || ti == U_EURO_NUM) {
      // Left to right sequence; scan to the end of it.
      int last_good = i;
      for (int j = i + 1; j < word_length_; j++) {
        int tj = letter_types[j];
        if (tj == U_LTR || tj == U_EURO_NUM) {
          last_good = j;
        } else if (tj == U_COMMON_NUM_SEP || tj == U_OTHER_NEUTRAL) {
          // do nothing.
        } else {
          break;
        }
      }
      // [i..last_good] is the L sequence
      for (int k = i; k <= last_good; k++)
        letter_types[k] = U_LTR;
      i = last_good + 1;
    } else {
      letter_types[i] = U_RTL;
      i++;
    }
  }

  // At this point, letter_types is entirely U_LTR or U_RTL.
  for (int i = word_length_ - 1; i >= 0;) {
    if (letter_types[i] == U_RTL) {
      blob_indices->push_back(i);
      i--;
    } else {
      // left to right sequence.  scan to the beginning.
      int j = i - 1;
      for (; j >= 0 && letter_types[j] != U_RTL; j--) {
      } // pass
      // Now (j, i] is LTR
      for (int k = j + 1; k <= i; k++)
        blob_indices->push_back(k);
      i = j;
    }
  }
  ASSERT_HOST(blob_indices->size() == word_length_);
}

static void PrintScriptDirs(const std::vector<StrongScriptDirection> &dirs) {
  for (int i = 0; i < dirs.size(); i++) {
    switch (dirs[i]) {
      case DIR_NEUTRAL:
        tprintf("N ");
        break;
      case DIR_LEFT_TO_RIGHT:
        tprintf("L ");
        break;
      case DIR_RIGHT_TO_LEFT:
        tprintf("R ");
        break;
      case DIR_MIX:
        tprintf("Z ");
        break;
      default:
        tprintf("? ");
        break;
    }
  }
  tprintf("\n");
}

void ResultIterator::CalculateTextlineOrder(bool paragraph_is_ltr, const LTRResultIterator &resit,
                                            std::vector<int> *word_indices) const {
  std::vector<StrongScriptDirection> directions;
  CalculateTextlineOrder(paragraph_is_ltr, resit, &directions, word_indices);
}

void ResultIterator::CalculateTextlineOrder(bool paragraph_is_ltr, const LTRResultIterator &resit,
                                            std::vector<StrongScriptDirection> *dirs_arg,
                                            std::vector<int> *word_indices) const {
  std::vector<StrongScriptDirection> dirs;
  std::vector<StrongScriptDirection> *directions;
  directions = (dirs_arg != nullptr) ? dirs_arg : &dirs;
  directions->clear();

  // A LTRResultIterator goes strictly left-to-right word order.
  LTRResultIterator ltr_it(resit);
  ltr_it.RestartRow();
  if (ltr_it.Empty(RIL_WORD))
    return;
  do {
    directions->push_back(ltr_it.WordDirection());
  } while (ltr_it.Next(RIL_WORD) && !ltr_it.IsAtBeginningOf(RIL_TEXTLINE));

  word_indices->clear();
  CalculateTextlineOrder(paragraph_is_ltr, *directions, word_indices);
}

void ResultIterator::CalculateTextlineOrder(bool paragraph_is_ltr,
                                            const std::vector<StrongScriptDirection> &word_dirs,
                                            std::vector<int> *reading_order) {
  reading_order->clear();
  if (word_dirs.size() == 0)
    return;

  // Take all of the runs of minor direction words and insert them
  // in reverse order.
  int minor_direction, major_direction, major_step, start, end;
  if (paragraph_is_ltr) {
    start = 0;
    end = word_dirs.size();
    major_step = 1;
    major_direction = DIR_LEFT_TO_RIGHT;
    minor_direction = DIR_RIGHT_TO_LEFT;
  } else {
    start = word_dirs.size() - 1;
    end = -1;
    major_step = -1;
    major_direction = DIR_RIGHT_TO_LEFT;
    minor_direction = DIR_LEFT_TO_RIGHT;
    // Special rule: if there are neutral words at the right most side
    //   of a line adjacent to a left-to-right word in the middle of the
    //   line, we interpret the end of the line as a single LTR sequence.
    if (word_dirs[start] == DIR_NEUTRAL) {
      int neutral_end = start;
      while (neutral_end > 0 && word_dirs[neutral_end] == DIR_NEUTRAL) {
        neutral_end--;
      }
      if (neutral_end >= 0 && word_dirs[neutral_end] == DIR_LEFT_TO_RIGHT) {
        // LTR followed by neutrals.
        // Scan for the beginning of the minor left-to-right run.
        int left = neutral_end;
        for (int i = left; i >= 0 && word_dirs[i] != DIR_RIGHT_TO_LEFT; i--) {
          if (word_dirs[i] == DIR_LEFT_TO_RIGHT)
            left = i;
        }
        reading_order->push_back(kMinorRunStart);
        for (int i = left; i < word_dirs.size(); i++) {
          reading_order->push_back(i);
          if (word_dirs[i] == DIR_MIX)
            reading_order->push_back(kComplexWord);
        }
        reading_order->push_back(kMinorRunEnd);
        start = left - 1;
      }
    }
  }
  for (int i = start; i != end;) {
    if (word_dirs[i] == minor_direction) {
      int j = i;
      while (j != end && word_dirs[j] != major_direction)
        j += major_step;
      if (j == end)
        j -= major_step;
      while (j != i && word_dirs[j] != minor_direction)
        j -= major_step;
      //  [j..i] is a minor direction run.
      reading_order->push_back(kMinorRunStart);
      for (int k = j; k != i; k -= major_step) {
        reading_order->push_back(k);
      }
      reading_order->push_back(i);
      reading_order->push_back(kMinorRunEnd);
      i = j + major_step;
    } else {
      reading_order->push_back(i);
      if (word_dirs[i] == DIR_MIX)
        reading_order->push_back(kComplexWord);
      i += major_step;
    }
  }
}

int ResultIterator::LTRWordIndex() const {
  int this_word_index = 0;
  LTRResultIterator textline(*this);
  textline.RestartRow();
  while (!textline.PositionedAtSameWord(it_)) {
    this_word_index++;
    textline.Next(RIL_WORD);
  }
  return this_word_index;
}

void ResultIterator::MoveToLogicalStartOfWord() {
  if (word_length_ == 0) {
    BeginWord(0);
    return;
  }
  std::vector<int> blob_order;
  CalculateBlobOrder(&blob_order);
  if (blob_order.size() == 0 || blob_order[0] == 0)
    return;
  BeginWord(blob_order[0]);
}

bool ResultIterator::IsAtFinalSymbolOfWord() const {
  if (!it_->word())
    return true;
  std::vector<int> blob_order;
  CalculateBlobOrder(&blob_order);
  return blob_order.size() == 0 || blob_order.back() == blob_index_;
}

bool ResultIterator::IsAtFirstSymbolOfWord() const {
  if (!it_->word())
    return true;
  std::vector<int> blob_order;
  CalculateBlobOrder(&blob_order);
  return blob_order.size() == 0 || blob_order[0] == blob_index_;
}

void ResultIterator::AppendSuffixMarks(std::string *text) const {
  if (!it_->word())
    return;
  bool reading_direction_is_ltr = current_paragraph_is_ltr_ ^ in_minor_direction_;
  // scan forward to see what meta-information the word ordering algorithm
  // left us.
  // If this word is at the  *end* of a minor run, insert the other
  // direction's mark;  else if this was a complex word, insert the
  // current reading order's mark.
  std::vector<int> textline_order;
  CalculateTextlineOrder(current_paragraph_is_ltr_, *this, &textline_order);
  int this_word_index = LTRWordIndex();
  size_t i = 0;
  for (const auto word_index : textline_order) {
    if (word_index == this_word_index) {
      break;
    }
    i++;
  }
  if (i == textline_order.size()) {
    return;
  }

  int last_non_word_mark = 0;
  for (i++; i < textline_order.size() && textline_order[i] < 0; i++) {
    last_non_word_mark = textline_order[i];
  }
  if (last_non_word_mark == kComplexWord) {
    *text += reading_direction_is_ltr ? kLRM : kRLM;
  } else if (last_non_word_mark == kMinorRunEnd) {
    if (current_paragraph_is_ltr_) {
      *text += kLRM;
    } else {
      *text += kRLM;
    }
  }
}

void ResultIterator::MoveToLogicalStartOfTextline() {
  std::vector<int> word_indices;
  RestartRow();
  CalculateTextlineOrder(current_paragraph_is_ltr_, dynamic_cast<const LTRResultIterator &>(*this),
                         &word_indices);
  int i = 0;
  for (; i < word_indices.size() && word_indices[i] < 0; i++) {
    if (word_indices[i] == kMinorRunStart)
      in_minor_direction_ = true;
    else if (word_indices[i] == kMinorRunEnd)
      in_minor_direction_ = false;
  }
  if (in_minor_direction_)
    at_beginning_of_minor_run_ = true;
  if (i >= word_indices.size())
    return;
  int first_word_index = word_indices[i];
  for (int j = 0; j < first_word_index; j++) {
    PageIterator::Next(RIL_WORD);
  }
  MoveToLogicalStartOfWord();
}

void ResultIterator::Begin() {
  LTRResultIterator::Begin();
  current_paragraph_is_ltr_ = CurrentParagraphIsLtr();
  in_minor_direction_ = false;
  at_beginning_of_minor_run_ = false;
  MoveToLogicalStartOfTextline();
}

bool ResultIterator::Next(PageIteratorLevel level) {
  if (it_->block() == nullptr)
    return false; // already at end!
  switch (level) {
    case RIL_BLOCK: // explicit fall-through
    case RIL_PARA:  // explicit fall-through
    case RIL_TEXTLINE:
      if (!PageIterator::Next(level))
        return false;
      if (IsWithinFirstTextlineOfParagraph()) {
        // if we've advanced to a new paragraph,
        // recalculate current_paragraph_is_ltr_
        current_paragraph_is_ltr_ = CurrentParagraphIsLtr();
      }
      in_minor_direction_ = false;
      MoveToLogicalStartOfTextline();
      return it_->block() != nullptr;
    case RIL_SYMBOL: {
      std::vector<int> blob_order;
      CalculateBlobOrder(&blob_order);
      int next_blob = 0;
      while (next_blob < blob_order.size() && blob_index_ != blob_order[next_blob])
        next_blob++;
      next_blob++;
      if (next_blob < blob_order.size()) {
        // we're in the same word; simply advance one blob.
        BeginWord(blob_order[next_blob]);
        at_beginning_of_minor_run_ = false;
        return true;
      }
      level = RIL_WORD; // we've fallen through to the next word.
    }
      // Fall through.
    case RIL_WORD: // explicit fall-through.
    {
      if (it_->word() == nullptr)
        return Next(RIL_BLOCK);
      std::vector<int> word_indices;
      int this_word_index = LTRWordIndex();
      CalculateTextlineOrder(current_paragraph_is_ltr_, *this, &word_indices);
      int final_real_index = word_indices.size() - 1;
      while (final_real_index > 0 && word_indices[final_real_index] < 0)
        final_real_index--;
      for (int i = 0; i < final_real_index; i++) {
        if (word_indices[i] == this_word_index) {
          int j = i + 1;
          for (; j < final_real_index && word_indices[j] < 0; j++) {
            if (word_indices[j] == kMinorRunStart)
              in_minor_direction_ = true;
            if (word_indices[j] == kMinorRunEnd)
              in_minor_direction_ = false;
          }
          at_beginning_of_minor_run_ = (word_indices[j - 1] == kMinorRunStart);
          // awesome, we move to word_indices[j]
          if (BidiDebug(3)) {
            tprintf("Next(RIL_WORD): %d -> %d\n", this_word_index, word_indices[j]);
          }
          PageIterator::RestartRow();
          for (int k = 0; k < word_indices[j]; k++) {
            PageIterator::Next(RIL_WORD);
          }
          MoveToLogicalStartOfWord();
          return true;
        }
      }
      if (BidiDebug(3)) {
        tprintf("Next(RIL_WORD): %d -> EOL\n", this_word_index);
      }
      // we're going off the end of the text line.
      return Next(RIL_TEXTLINE);
    }
  }
  ASSERT_HOST(false); // shouldn't happen.
  return false;
}

bool ResultIterator::IsAtBeginningOf(PageIteratorLevel level) const {
  if (it_->block() == nullptr)
    return false; // Already at the end!
  if (it_->word() == nullptr)
    return true; // In an image block.
  if (level == RIL_SYMBOL)
    return true; // Always at beginning of a symbol.

  bool at_word_start = IsAtFirstSymbolOfWord();
  if (level == RIL_WORD)
    return at_word_start;

  ResultIterator line_start(*this);
  // move to the first word in the line...
  line_start.MoveToLogicalStartOfTextline();

  bool at_textline_start = at_word_start && *line_start.it_ == *it_;
  if (level == RIL_TEXTLINE)
    return at_textline_start;

  // now we move to the left-most word...
  line_start.RestartRow();
  bool at_block_start =
      at_textline_start && line_start.it_->block() != line_start.it_->prev_block();
  if (level == RIL_BLOCK)
    return at_block_start;

  bool at_para_start =
      at_block_start || (at_textline_start && line_start.it_->row()->row->para() !=
                                                  line_start.it_->prev_row()->row->para());
  if (level == RIL_PARA)
    return at_para_start;

  ASSERT_HOST(false); // shouldn't happen.
  return false;
}

/**
 * NOTE! This is an exact copy of PageIterator::IsAtFinalElement with the
 *   change that the variable next is now a ResultIterator instead of a
 *   PageIterator.
 */
bool ResultIterator::IsAtFinalElement(PageIteratorLevel level, PageIteratorLevel element) const {
  if (Empty(element))
    return true; // Already at the end!
  // The result is true if we step forward by element and find we are
  // at the the end of the page or at beginning of *all* levels in:
  // [level, element).
  // When there is more than one level difference between element and level,
  // we could for instance move forward one symbol and still be at the first
  // word on a line, so we also have to be at the first symbol in a word.
  ResultIterator next(*this);
  next.Next(element);
  if (next.Empty(element))
    return true; // Reached the end of the page.
  while (element > level) {
    element = static_cast<PageIteratorLevel>(element - 1);
    if (!next.IsAtBeginningOf(element))
      return false;
  }
  return true;
}

// Returns the number of blanks before the current word.
int ResultIterator::BlanksBeforeWord() const {
  if (CurrentParagraphIsLtr())
    return LTRResultIterator::BlanksBeforeWord();
  return IsAtBeginningOf(RIL_TEXTLINE) ? 0 : 1;
}

/**
 * Returns the null terminated UTF-8 encoded text string for the current
 * object at the given level. Use delete [] to free after use.
 */
char *ResultIterator::GetUTF8Text(PageIteratorLevel level) const {
  if (it_->word() == nullptr)
    return nullptr; // Already at the end!
  std::string text;
  switch (level) {
    case RIL_BLOCK: {
      ResultIterator pp(*this);
      do {
        pp.AppendUTF8ParagraphText(&text);
      } while (pp.Next(RIL_PARA) && pp.it_->block() == it_->block());
    } break;
    case RIL_PARA:
      AppendUTF8ParagraphText(&text);
      break;
    case RIL_TEXTLINE: {
      ResultIterator it(*this);
      it.MoveToLogicalStartOfTextline();
      it.IterateAndAppendUTF8TextlineText(&text);
    } break;
    case RIL_WORD:
      AppendUTF8WordText(&text);
      break;
    case RIL_SYMBOL: {
      bool reading_direction_is_ltr = current_paragraph_is_ltr_ ^ in_minor_direction_;
      if (at_beginning_of_minor_run_) {
        text += reading_direction_is_ltr ? kLRM : kRLM;
      }
      text = it_->word()->BestUTF8(blob_index_, false);
      if (IsAtFinalSymbolOfWord())
        AppendSuffixMarks(&text);
    } break;
  }
  int length = text.length() + 1;
  char *result = new char[length];
  strncpy(result, text.c_str(), length);
  return result;
}
std::vector<std::vector<std::vector<std::pair<const char *, float>>>>
    *ResultIterator::GetRawLSTMTimesteps() const {
  if (it_->word() != nullptr) {
    return &it_->word()->segmented_timesteps;
  } else {
    return nullptr;
  }
}

std::vector<std::vector<std::pair<const char *, float>>> *ResultIterator::GetBestLSTMSymbolChoices()
    const {
  if (it_->word() != nullptr) {
    return &it_->word()->CTC_symbol_choices;
  } else {
    return nullptr;
  }
}

void ResultIterator::AppendUTF8WordText(std::string *text) const {
  if (!it_->word())
    return;
  ASSERT_HOST(it_->word()->best_choice != nullptr);
  bool reading_direction_is_ltr = current_paragraph_is_ltr_ ^ in_minor_direction_;
  if (at_beginning_of_minor_run_) {
    *text += reading_direction_is_ltr ? kLRM : kRLM;
  }

  std::vector<int> blob_order;
  CalculateBlobOrder(&blob_order);
  for (int i = 0; i < blob_order.size(); i++) {
    *text += it_->word()->BestUTF8(blob_order[i], false);
  }
  AppendSuffixMarks(text);
}

void ResultIterator::IterateAndAppendUTF8TextlineText(std::string *text) {
  if (Empty(RIL_WORD)) {
    Next(RIL_WORD);
    return;
  }
  if (BidiDebug(1)) {
    std::vector<int> textline_order;
    std::vector<StrongScriptDirection> dirs;
    CalculateTextlineOrder(current_paragraph_is_ltr_, *this, &dirs, &textline_order);
    tprintf("Strong Script dirs     [%p/P=%s]: ", it_->row(),
            current_paragraph_is_ltr_ ? "ltr" : "rtl");
    PrintScriptDirs(dirs);
    tprintf("Logical textline order [%p/P=%s]: ", it_->row(),
            current_paragraph_is_ltr_ ? "ltr" : "rtl");
    for (int i = 0; i < textline_order.size(); i++) {
      tprintf("%d ", textline_order[i]);
    }
    tprintf("\n");
  }

  int words_appended = 0;
  do {
    int numSpaces = preserve_interword_spaces_ ? it_->word()->word->space() : (words_appended > 0);
    for (int i = 0; i < numSpaces; ++i) {
      *text += " ";
    }
    AppendUTF8WordText(text);
    words_appended++;
    if (BidiDebug(2)) {
      tprintf("Num spaces=%d, text=%s\n", numSpaces, text->c_str());
    }
  } while (Next(RIL_WORD) && !IsAtBeginningOf(RIL_TEXTLINE));
  if (BidiDebug(1)) {
    tprintf("%d words printed\n", words_appended);
  }
  *text += line_separator_;
  // If we just finished a paragraph, add an extra newline.
  if (IsAtBeginningOf(RIL_PARA)) {
    *text += paragraph_separator_;
  }
}

void ResultIterator::AppendUTF8ParagraphText(std::string *text) const {
  ResultIterator it(*this);
  it.RestartParagraph();
  it.MoveToLogicalStartOfTextline();
  if (it.Empty(RIL_WORD))
    return;
  do {
    it.IterateAndAppendUTF8TextlineText(text);
  } while (it.it_->block() != nullptr && !it.IsAtBeginningOf(RIL_PARA));
}

bool ResultIterator::BidiDebug(int min_level) const {
  int debug_level = 1;
  auto *p = ParamUtils::FindParam<IntParam>("bidi_debug", GlobalParams()->int_params,
                                            tesseract_->params()->int_params);
  if (p != nullptr)
    debug_level = (int32_t)(*p);
  return debug_level >= min_level;
}

} // namespace tesseract.<|MERGE_RESOLUTION|>--- conflicted
+++ resolved
@@ -29,13 +29,8 @@
 #include <set>
 #include <vector>
 
-<<<<<<< HEAD
-static const char * const kLRM = u8"\u200E";  // Left-to-Right Mark
-static const char * const kRLM = u8"\u200F";  // Right-to-Left Mark
-=======
-static const char *const kLRM = "\u200E"; // Left-to-Right Mark
-static const char *const kRLM = "\u200F"; // Right-to-Left Mark
->>>>>>> 87b0a4de
+static const char * const kLRM = u8"\u200E"; // Left-to-Right Mark
+static const char * const kRLM = u8"\u200F"; // Right-to-Left Mark
 
 namespace tesseract {
 
