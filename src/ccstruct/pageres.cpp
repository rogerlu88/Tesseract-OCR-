--- conflicted
+++ resolved
@@ -692,18 +692,11 @@
     }
   }
   if (debug) {
-<<<<<<< HEAD
-    if (inserted)
+    if (inserted) {
       tprintf("New %s Word Choice", best_choice == word_choice ? "Best" : "Secondary");
-    else
+    } else {
       tprintf("Poor Word Choice");
-=======
-    if (inserted) {
-      tprintf("New %s", best_choice == word_choice ? "Best" : "Secondary");
-    } else {
-      tprintf("Poor");
-    }
->>>>>>> 7677b804
+    }
     word_choice->print(" Word Choice");
   }
   if (!inserted) {
