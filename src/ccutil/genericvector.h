///////////////////////////////////////////////////////////////////////
// File:        genericvector.h
// Description: Generic vector class
// Author:      Daria Antonova
//
// (C) Copyright 2007, Google Inc.
// Licensed under the Apache License, Version 2.0 (the "License");
// you may not use this file except in compliance with the License.
// You may obtain a copy of the License at
// http://www.apache.org/licenses/LICENSE-2.0
// Unless required by applicable law or agreed to in writing, software
// distributed under the License is distributed on an "AS IS" BASIS,
// WITHOUT WARRANTIES OR CONDITIONS OF ANY KIND, either express or implied.
// See the License for the specific language governing permissions and
// limitations under the License.
//
///////////////////////////////////////////////////////////////////////
//
#ifndef TESSERACT_CCUTIL_GENERICVECTOR_H_
#define TESSERACT_CCUTIL_GENERICVECTOR_H_

#include "helpers.h"
#include "serialis.h"

#include <algorithm>
#include <cassert>
#include <climits> // for LONG_MAX
#include <cstdint> // for uint32_t
#include <cstdio>
#include <cstdlib>
<<<<<<< HEAD
#include <functional>  // for std::function
#if defined(_MSC_VER)
#  include <crtdbg.h>
#endif

=======
#include <functional> // for std::function
>>>>>>> 87b0a4de

namespace tesseract {

// Use PointerVector<T> below in preference to GenericVector<T*>, as that
// provides automatic deletion of pointers, [De]Serialize that works, and
// sort that works.
template <typename T>
class GenericVector {
public:
  GenericVector() {
    init(kDefaultVectorSize);
  }
  GenericVector(int size, const T &init_val) {
    init(size);
    init_to_size(size, init_val);
  }

  // Copy
  GenericVector(const GenericVector &other) {
    this->init(other.size());
    this->operator+=(other);
  }
  GenericVector<T> &operator+=(const GenericVector &other);
  GenericVector<T> &operator=(const GenericVector &other);

  ~GenericVector();

  // Reserve some memory.
  void reserve(int size);
  // Double the size of the internal array.
  void double_the_size();

  // Resizes to size and sets all values to t.
  void init_to_size(int size, const T &t);
  void resize(int size, const T &t);
  // Resizes to size without any initialization.
  void resize_no_init(int size) {
    reserve(size);
    size_used_ = size;
  }

  // Return the size used.
  int size() const {
    return size_used_;
  }
  // Workaround to avoid g++ -Wsign-compare warnings.
  size_t unsigned_size() const {
    static_assert(sizeof(size_used_) <= sizeof(size_t), "Wow! sizeof(size_t) < sizeof(int32_t)!!");
    assert(0 <= size_used_);
    return static_cast<size_t>(size_used_);
  }
  int size_reserved() const {
    return size_reserved_;
  }

  // Return true if empty.
  bool empty() const {
    return size_used_ == 0;
  }

  // Return the object from an index.
  T &at(int index) const {
    assert(index >= 0 && index < size_used_);
    return data_[index];
  }

  T &back() const;
  T &operator[](int index) const;
  // Returns the last object and removes it.
  T pop_back();

  // Return the index of the T object.
  int get_index(const T &object) const;

  // Return true if T is in the array
  bool contains(const T &object) const;

  // Return true if the index is valid
  T contains_index(int index) const;

  // Push an element in the end of the array
  int push_back(T object);
  void operator+=(const T &t);

  // Push an element in the end of the array if the same
  // element is not already contained in the array.
  int push_back_new(const T &object);

  // Push an element in the front of the array
  // Note: This function is O(n)
  int push_front(const T &object);

  // Set the value at the given index
  void set(const T &t, int index);

  // Insert t at the given index, push other elements to the right.
  void insert(const T &t, int index);

  // Removes an element at the given index and
  // shifts the remaining elements to the left.
  void remove(int index);

  // Truncates the array to the given size by removing the end.
  // If the current size is less, the array is not expanded.
  void truncate(int size) {
    if (size < size_used_) {
      size_used_ = size;
    }
  }

  // Add a callback to be called to delete the elements when the array took
  // their ownership.
  void set_clear_callback(std::function<void(T)> cb) {
    clear_cb_ = cb;
  }

  // Clear the array, calling the clear callback function if any.
  // All the owned callbacks are also deleted.
  // If you don't want the callbacks to be deleted, before calling clear, set
  // the callback to nullptr.
  void clear();

  // Delete objects pointed to by data_[i]
  void delete_data_pointers();

  // This method clears the current object, then, does a shallow copy of
  // its argument, and finally invalidates its argument.
  // Callbacks are moved to the current object;
  void move(GenericVector<T> *from);

  // Read/Write the array to a file. This does _NOT_ read/write the callbacks.
  // The callback given must be permanent since they will be called more than
  // once. The given callback will be deleted at the end.
  // If the callbacks are nullptr, then the data is simply read/written using
  // fread (and swapping)/fwrite.
  // Returns false on error or if the callback returns false.
  // DEPRECATED. Use [De]Serialize[Classes] instead.
  bool write(FILE *f, std::function<bool(FILE *, const T &)> cb) const;
  bool read(TFile *f, std::function<bool(TFile *, T *)> cb);
  // Writes a vector of simple types to the given file. Assumes that bitwise
  // read/write of T will work. Returns false in case of error.
  // TODO(rays) Change all callers to use TFile and remove deprecated methods.
  bool Serialize(FILE *fp) const;
  bool Serialize(TFile *fp) const;
  // Reads a vector of simple types from the given file. Assumes that bitwise
  // read/write will work with ReverseN according to sizeof(T).
  // Returns false in case of error.
  // If swap is true, assumes a big/little-endian swap is needed.
  // TFile is assumed to know about swapping.
  bool DeSerialize(bool swap, FILE *fp);
  bool DeSerialize(TFile *fp);
  // Writes a vector of classes to the given file. Assumes the existence of
  // bool T::Serialize(FILE* fp) const that returns false in case of error.
  // Returns false in case of error.
  bool SerializeClasses(FILE *fp) const;
  bool SerializeClasses(TFile *fp) const;
  // Reads a vector of classes from the given file. Assumes the existence of
  // bool T::Deserialize(bool swap, FILE* fp) that returns false in case of
  // error. Also needs T::T() and T::T(constT&), as init_to_size is used in
  // this function. Returns false in case of error.
  // If swap is true, assumes a big/little-endian swap is needed.
  bool DeSerializeClasses(bool swap, FILE *fp);
  bool DeSerializeClasses(TFile *fp);

  // Allocates a new array of double the current_size, copies over the
  // information from data to the new location, deletes data and returns
  // the pointed to the new larger array.
  // This function uses memcpy to copy the data, instead of invoking
  // operator=() for each element like double_the_size() does.
<<<<<<< HEAD
  static T* double_the_size_memcpy(int current_size, T* data) {
#if defined(_DEBUG) && defined(_CRTDBG_REPORT_FLAG)
    T* data_new = new (_CLIENT_BLOCK, __FILE__, __LINE__) T[current_size * 2];
#else
    T* data_new = new T[current_size * 2];
#endif  // _DEBUG
=======
  static T *double_the_size_memcpy(int current_size, T *data) {
    T *data_new = new T[current_size * 2];
>>>>>>> 87b0a4de
    memcpy(data_new, data, sizeof(T) * current_size);
    delete[] data;
    return data_new;
  }

  // Reverses the elements of the vector.
  void reverse() {
    for (int i = 0; i < size_used_ / 2; ++i) {
      std::swap(data_[i], data_[size_used_ - 1 - i]);
    }
  }

  // Sorts the members of this vector using the less than comparator (cmp_lt),
  // which compares the values. Useful for GenericVectors to primitive types.
  // Will not work so great for pointers (unless you just want to sort some
  // pointers). You need to provide a specialization to sort_cmp to use
  // your type.
  void sort();

  // Sort the array into the order defined by the qsort function comparator.
  // The comparator function is as defined by qsort, ie. it receives pointers
  // to two Ts and returns negative if the first element is to appear earlier
  // in the result and positive if it is to appear later, with 0 for equal.
<<<<<<< HEAD
  void sort(int (*comparator)(const void*, const void*)) {
    assert(data_ != nullptr);
=======
  void sort(int (*comparator)(const void *, const void *)) {
>>>>>>> 87b0a4de
    qsort(data_, size_used_, sizeof(*data_), comparator);
  }

  // Searches the array (assuming sorted in ascending order, using sort()) for
  // an element equal to target and returns the index of the best candidate.
  // The return value is conceptually the largest index i such that
  // data_[i] <= target or 0 if target < the whole vector.
  // NOTE that this function uses operator> so really the return value is
  // the largest index i such that data_[i] > target is false.
  int binary_search(const T &target) const {
    int bottom = 0;
    int top = size_used_;
    while (top - bottom > 1) {
      int middle = (bottom + top) / 2;
      if (data_[middle] > target) {
        top = middle;
      } else {
        bottom = middle;
      }
    }
    return bottom;
  }

  // Swaps the elements with the given indices.
  void swap(int index1, int index2) {
    if (index1 != index2) {
      T tmp = data_[index1];
      data_[index1] = data_[index2];
      data_[index2] = tmp;
    }
  }
  // Returns true if all elements of *this are within the given range.
  // Only uses operator<
  /*bool WithinBounds(const T& rangemin, const T& rangemax) const {
  for (int i = 0; i < size_used_; ++i) {
    if (data_[i] < rangemin || rangemax < data_[i]) {
      return false;
    }
  }
  return true;
}*/

protected:
  // Init the object, allocating size memory.
  void init(int size);

  // We are assuming that the object generally placed in the
  // vector are small enough that for efficiency it makes sense
  // to start with a larger initial size.
  static const int kDefaultVectorSize = 4;
  int32_t size_used_{};
  int32_t size_reserved_{};
  T *data_;
  std::function<void(T)> clear_cb_;
};

// The default FileReader loads the whole file into the vector of char,
// returning false on error.
inline bool LoadDataFromFile(const char *filename, GenericVector<char> *data) {
  bool result = false;
  FILE *fp = fopen(filename, "rb");
  if (fp != nullptr) {
    fseek(fp, 0, SEEK_END);
    auto size = std::ftell(fp);
    fseek(fp, 0, SEEK_SET);
    // Trying to open a directory on Linux sets size to LONG_MAX. Catch it here.
    if (size > 0 && size < LONG_MAX) {
      // reserve an extra byte in case caller wants to append a '\0' character
      data->reserve(size + 1);
      data->resize_no_init(size);
      result = static_cast<long>(fread(&(*data)[0], 1, size, fp)) == size;
    }
    fclose(fp);
  }
  return result;
}

// The default FileWriter writes the vector of char to the filename file,
// returning false on error.
inline bool SaveDataToFile(const GenericVector<char> &data, const char *filename) {
  FILE *fp = fopen(filename, "wb");
  if (fp == nullptr) {
    return false;
  }
  bool result = static_cast<int>(fwrite(&data[0], 1, data.size(), fp)) == data.size();
  fclose(fp);
  return result;
}

template <typename T>
bool cmp_eq(T const &t1, T const &t2) {
  return t1 == t2;
}

// Used by sort()
// return < 0 if t1 < t2
// return 0 if t1 == t2
// return > 0 if t1 > t2
template <typename T>
int sort_cmp(const void *t1, const void *t2) {
  const T *a = static_cast<const T *>(t1);
  const T *b = static_cast<const T *>(t2);
  if (*a < *b) {
    return -1;
  }
  if (*b < *a) {
    return 1;
  }
  return 0;
}

// Used by PointerVector::sort()
// return < 0 if t1 < t2
// return 0 if t1 == t2
// return > 0 if t1 > t2
template <typename T>
int sort_ptr_cmp(const void *t1, const void *t2) {
  const T *a = *static_cast<T *const *>(t1);
  const T *b = *static_cast<T *const *>(t2);
  if (*a < *b) {
    return -1;
  }
  if (*b < *a) {
    return 1;
  }
  return 0;
}

// Subclass for a vector of pointers. Use in preference to GenericVector<T*>
// as it provides automatic deletion and correct serialization, with the
// corollary that all copy operations are deep copies of the pointed-to objects.
template <typename T>
class PointerVector : public GenericVector<T *> {
public:
  PointerVector() : GenericVector<T *>() {}
  explicit PointerVector(int size) : GenericVector<T *>(size) {}
  ~PointerVector() {
    // Clear must be called here, even though it is called again by the base,
    // as the base will call the wrong clear.
    clear();
  }
  // Copy must be deep, as the pointers will be automatically deleted on
  // destruction.
  PointerVector(const PointerVector &other) : GenericVector<T *>(other) {
    this->init(other.size());
    this->operator+=(other);
  }
  PointerVector<T> &operator+=(const PointerVector &other) {
    this->reserve(this->size_used_ + other.size_used_);
    for (int i = 0; i < other.size(); ++i) {
#if defined(_DEBUG) && defined(_CRTDBG_REPORT_FLAG)
      this->push_back(new (_CLIENT_BLOCK, __FILE__, __LINE__) T(*other.data_[i]));
#else
      this->push_back(new T(*other.data_[i]));
#endif	  
    }
    return *this;
  }

  PointerVector<T> &operator=(const PointerVector &other) {
    if (&other != this) {
      this->truncate(0);
      this->operator+=(other);
    }
    return *this;
  }

  // Removes an element at the given index and
  // shifts the remaining elements to the left.
  void remove(int index) {
    delete GenericVector<T *>::data_[index];
    GenericVector<T *>::remove(index);
  }

  // Truncates the array to the given size by removing the end.
  // If the current size is less, the array is not expanded.
  void truncate(int size) {
    for (int i = size; i < GenericVector<T *>::size_used_; ++i) {
      delete GenericVector<T *>::data_[i];
    }
    GenericVector<T *>::truncate(size);
  }

  // Clear the array, calling the clear callback function if any.
  // All the owned callbacks are also deleted.
  // If you don't want the callbacks to be deleted, before calling clear, set
  // the callback to nullptr.
  void clear() {
    GenericVector<T *>::delete_data_pointers();
    GenericVector<T *>::clear();
  }

  // Writes a vector of (pointers to) classes to the given file. Assumes the
  // existence of bool T::Serialize(FILE*) const that returns false in case of
  // error. There is no Serialize for simple types, as you would have a
  // normal GenericVector of those.
  // Returns false in case of error.
  bool Serialize(FILE *fp) const {
    int32_t used = GenericVector<T *>::size_used_;
    if (fwrite(&used, sizeof(used), 1, fp) != 1) {
      return false;
    }
    for (int i = 0; i < used; ++i) {
      int8_t non_null = GenericVector<T *>::data_[i] != nullptr;
      if (fwrite(&non_null, sizeof(non_null), 1, fp) != 1) {
        return false;
      }
      if (non_null && !GenericVector<T *>::data_[i]->Serialize(fp)) {
        return false;
      }
    }
    return true;
  }
  bool Serialize(TFile *fp) const {
    int32_t used = GenericVector<T *>::size_used_;
    if (fp->FWrite(&used, sizeof(used), 1) != 1) {
      return false;
    }
    for (int i = 0; i < used; ++i) {
      int8_t non_null = GenericVector<T *>::data_[i] != nullptr;
      if (fp->FWrite(&non_null, sizeof(non_null), 1) != 1) {
        return false;
      }
      if (non_null && !GenericVector<T *>::data_[i]->Serialize(fp)) {
        return false;
      }
    }
    return true;
  }
  // Reads a vector of (pointers to) classes to the given file. Assumes the
  // existence of bool T::DeSerialize(bool, Tfile*) const that returns false in
  // case of error. There is no Serialize for simple types, as you would have a
  // normal GenericVector of those.
  // If swap is true, assumes a big/little-endian swap is needed.
  // Also needs T::T(), as new T is used in this function.
  // Returns false in case of error.
  bool DeSerialize(bool swap, FILE *fp) {
    uint32_t reserved;
    if (fread(&reserved, sizeof(reserved), 1, fp) != 1) {
      return false;
    }
    if (swap) {
      Reverse32(&reserved);
    }
    // Arbitrarily limit the number of elements to protect against bad data.
    assert(reserved <= UINT16_MAX);
    if (reserved > UINT16_MAX) {
      return false;
    }
    GenericVector<T *>::reserve(reserved);
    truncate(0);
    for (uint32_t i = 0; i < reserved; ++i) {
      int8_t non_null;
      if (fread(&non_null, sizeof(non_null), 1, fp) != 1) {
        return false;
      }
      T *item = nullptr;
      if (non_null != 0) {
#if defined(_DEBUG) && defined(_CRTDBG_REPORT_FLAG)
        item = new (_CLIENT_BLOCK, __FILE__, __LINE__) T;
#else
        item = new T;
#endif  // _DEBUG
        if (!item->DeSerialize(swap, fp)) {
          delete item;
          return false;
        }
        this->push_back(item);
      } else {
        // Null elements should keep their place in the vector.
        this->push_back(nullptr);
      }
    }
    return true;
  }
<<<<<<< HEAD
  bool DeSerialize(TFile* fp) {
    int32_t reserved;
    if (!fp->DeSerializeSize(&reserved)) {
      return false;
    }
    GenericVector<T*>::reserve(reserved);
    truncate(0);
    for (int i = 0; i < reserved; ++i) {
      if (!DeSerializeElement(fp)) {
        return false;
      }
    }
    return true;
  }
  // Enables deserialization of a selection of elements. Note that in order to
  // retain the integrity of the stream, the caller must call some combination
  // of DeSerializeElement and DeSerializeSkip of the exact number returned in
  // *size, assuming a true return.
  // Reads and appends to the vector the next element of the serialization.
  bool DeSerializeElement(TFile* fp) {
    int8_t non_null;
    if (fp->FRead(&non_null, sizeof(non_null), 1) != 1) {
      return false;
    }
    T* item = nullptr;
    if (non_null != 0) {
#if defined(_DEBUG) && defined(_CRTDBG_REPORT_FLAG)
      item = new (_CLIENT_BLOCK, __FILE__, __LINE__) T;
#else
      item = new T;
#endif  // _DEBUG
      if (!item->DeSerialize(fp)) {
        delete item;
        return false;
      }
      this->push_back(item);
    } else {
      // Null elements should keep their place in the vector.
      this->push_back(nullptr);
    }
    return true;
  }
  // Skips the next element of the serialization.
  static bool DeSerializeSkip(TFile* fp) {
    int8_t non_null;
    if (fp->FRead(&non_null, sizeof(non_null), 1) != 1) {
      return false;
    }
    if (non_null != 0) {
      if (!T::SkipDeSerialize(fp)) {
        return false;
      }
    }
    return true;
  }
=======
>>>>>>> 87b0a4de

  // Sorts the items pointed to by the members of this vector using
  // t::operator<().
  void sort() {
    this->GenericVector<T *>::sort(&sort_ptr_cmp<T>);
  }
};

template <typename T>
void GenericVector<T>::init(int size) {
  size_used_ = 0;
  if (size <= 0) {
    data_ = nullptr;
    size_reserved_ = 0;
  } else {
    if (size < kDefaultVectorSize) {
      size = kDefaultVectorSize;
    }
    data_ = new T[size];
    size_reserved_ = size;
  }
  clear_cb_ = nullptr;
}

template <typename T>
GenericVector<T>::~GenericVector() {
  clear();
}

// Reserve some memory. If the internal array contains elements, they are
// copied.
template <typename T>
void GenericVector<T>::reserve(int size) {
  if (size_reserved_ >= size || size <= 0) {
    return;
  }
  if (size < kDefaultVectorSize) {
    size = kDefaultVectorSize;
  }
  T *new_array = new T[size];
  for (int i = 0; i < size_used_; ++i) {
    new_array[i] = data_[i];
  }
  delete[] data_;
  data_ = new_array;
  size_reserved_ = size;
}

template <typename T>
void GenericVector<T>::double_the_size() {
  if (size_reserved_ == 0) {
    reserve(kDefaultVectorSize);
  } else {
    reserve(2 * size_reserved_);
  }
}

// Resizes to size and sets all values to t.
template <typename T>
void GenericVector<T>::init_to_size(int size, const T &t) {
  reserve(size);
  size_used_ = size;
  for (int i = 0; i < size; ++i) {
    data_[i] = t;
  }
}

template <typename T>
void GenericVector<T>::resize(int size, const T &t) {
  init_to_size(size, t);
}

template <typename T>
T &GenericVector<T>::operator[](int index) const {
  assert(index >= 0 && index < size_used_);
  return data_[index];
}

template <typename T>
T &GenericVector<T>::back() const {
  assert(size_used_ > 0);
  return data_[size_used_ - 1];
}
// Returns the last object and removes it.
template <typename T>
T GenericVector<T>::pop_back() {
  assert(size_used_ > 0);
  return data_[--size_used_];
}

// Return the object from an index.
template <typename T>
void GenericVector<T>::set(const T &t, int index) {
  assert(index >= 0 && index < size_used_);
  data_[index] = t;
}

// Shifts the rest of the elements to the right to make
// space for the new elements and inserts the given element
// at the specified index.
template <typename T>
void GenericVector<T>::insert(const T &t, int index) {
  assert(index >= 0 && index <= size_used_);
  if (size_reserved_ == size_used_) {
    double_the_size();
  }
  for (int i = size_used_; i > index; --i) {
    data_[i] = data_[i - 1];
  }
  data_[index] = t;
  size_used_++;
}

// Removes an element at the given index and
// shifts the remaining elements to the left.
template <typename T>
void GenericVector<T>::remove(int index) {
  assert(index >= 0 && index < size_used_);
  for (int i = index; i < size_used_ - 1; ++i) {
    data_[i] = data_[i + 1];
  }
  size_used_--;
}

// Return true if the index is valindex
template <typename T>
T GenericVector<T>::contains_index(int index) const {
  return index >= 0 && index < size_used_;
}

// Return the index of the T object.
template <typename T>
int GenericVector<T>::get_index(const T &object) const {
  for (int i = 0; i < size_used_; ++i) {
    if (object == data_[i]) {
      return i;
    }
  }
  return -1;
}

// Return true if T is in the array
template <typename T>
bool GenericVector<T>::contains(const T &object) const {
  return get_index(object) != -1;
}

// Add an element in the array
template <typename T>
int GenericVector<T>::push_back(T object) {
  int index = 0;
  if (size_used_ == size_reserved_) {
    double_the_size();
  }
  index = size_used_++;
  data_[index] = object;
  return index;
}

template <typename T>
int GenericVector<T>::push_back_new(const T &object) {
  int index = get_index(object);
  if (index >= 0) {
    return index;
  }
  return push_back(object);
}

// Add an element in the array (front)
template <typename T>
int GenericVector<T>::push_front(const T &object) {
  if (size_used_ == size_reserved_) {
    double_the_size();
  }
  for (int i = size_used_; i > 0; --i) {
    data_[i] = data_[i - 1];
  }
  data_[0] = object;
  ++size_used_;
  return 0;
}

template <typename T>
void GenericVector<T>::operator+=(const T &t) {
  push_back(t);
}

template <typename T>
GenericVector<T> &GenericVector<T>::operator+=(const GenericVector &other) {
  this->reserve(size_used_ + other.size_used_);
  for (int i = 0; i < other.size(); ++i) {
    this->operator+=(other.data_[i]);
  }
  return *this;
}

template <typename T>
GenericVector<T> &GenericVector<T>::operator=(const GenericVector &other) {
  if (&other != this) {
    this->truncate(0);
    this->operator+=(other);
  }
  return *this;
}

// Clear the array, calling the callback function if any.
template <typename T>
void GenericVector<T>::clear() {
  if (size_reserved_ > 0 && clear_cb_ != nullptr) {
    for (int i = 0; i < size_used_; ++i) {
      clear_cb_(data_[i]);
    }
  }
  delete[] data_;
  data_ = nullptr;
  size_used_ = 0;
  size_reserved_ = 0;
  clear_cb_ = nullptr;
}

template <typename T>
void GenericVector<T>::delete_data_pointers() {
  for (int i = 0; i < size_used_; ++i) {
    delete data_[i];
  }
}

template <typename T>
bool GenericVector<T>::write(FILE *f, std::function<bool(FILE *, const T &)> cb) const {
  if (fwrite(&size_reserved_, sizeof(size_reserved_), 1, f) != 1) {
    return false;
  }
  if (fwrite(&size_used_, sizeof(size_used_), 1, f) != 1) {
    return false;
  }
  if (cb != nullptr) {
    for (int i = 0; i < size_used_; ++i) {
      if (!cb(f, data_[i])) {
        return false;
      }
    }
  } else {
    if (fwrite(data_, sizeof(T), size_used_, f) != unsigned_size()) {
      return false;
    }
  }
  return true;
}

template <typename T>
bool GenericVector<T>::read(TFile *f, std::function<bool(TFile *, T *)> cb) {
  int32_t reserved;
  if (f->FReadEndian(&reserved, sizeof(reserved), 1) != 1) {
    return false;
  }
  reserve(reserved);
  if (f->FReadEndian(&size_used_, sizeof(size_used_), 1) != 1) {
    return false;
  }
  if (cb != nullptr) {
    for (int i = 0; i < size_used_; ++i) {
      if (!cb(f, data_ + i)) {
        return false;
      }
    }
  } else {
    if (f->FReadEndian(data_, sizeof(T), size_used_) != size_used_) {
      return false;
    }
  }
  return true;
}

// Writes a vector of simple types to the given file. Assumes that bitwise
// read/write of T will work. Returns false in case of error.
template <typename T>
bool GenericVector<T>::Serialize(FILE *fp) const {
  if (fwrite(&size_used_, sizeof(size_used_), 1, fp) != 1) {
    return false;
  }
  if (fwrite(data_, sizeof(*data_), size_used_, fp) != unsigned_size()) {
    return false;
  }
  return true;
}
template <typename T>
bool GenericVector<T>::Serialize(TFile *fp) const {
  if (fp->FWrite(&size_used_, sizeof(size_used_), 1) != 1) {
    return false;
  }
  if (fp->FWrite(data_, sizeof(*data_), size_used_) != size_used_) {
    return false;
  }
  return true;
}

// Reads a vector of simple types from the given file. Assumes that bitwise
// read/write will work with ReverseN according to sizeof(T).
// Returns false in case of error.
// If swap is true, assumes a big/little-endian swap is needed.
template <typename T>
bool GenericVector<T>::DeSerialize(bool swap, FILE *fp) {
  uint32_t reserved;
  if (fread(&reserved, sizeof(reserved), 1, fp) != 1) {
    return false;
  }
  if (swap) {
    Reverse32(&reserved);
  }
  // Arbitrarily limit the number of elements to protect against bad data.
  assert(reserved <= UINT16_MAX);
  if (reserved > UINT16_MAX) {
    return false;
  }
  reserve(reserved);
  size_used_ = reserved;
  if (fread(data_, sizeof(T), size_used_, fp) != unsigned_size()) {
    return false;
  }
  if (swap) {
    for (int i = 0; i < size_used_; ++i) {
      ReverseN(&data_[i], sizeof(data_[i]));
    }
  }
  return true;
}
template <typename T>
bool GenericVector<T>::DeSerialize(TFile *fp) {
  uint32_t reserved;
  if (fp->FReadEndian(&reserved, sizeof(reserved), 1) != 1) {
    return false;
  }
  // Arbitrarily limit the number of elements to protect against bad data.
  const uint32_t limit = 50000000;
  assert(reserved <= limit);
  if (reserved > limit) {
    return false;
  }
  reserve(reserved);
  size_used_ = reserved;
  return fp->FReadEndian(data_, sizeof(T), size_used_) == size_used_;
}

// Writes a vector of classes to the given file. Assumes the existence of
// bool T::Serialize(FILE* fp) const that returns false in case of error.
// Returns false in case of error.
template <typename T>
bool GenericVector<T>::SerializeClasses(FILE *fp) const {
  if (fwrite(&size_used_, sizeof(size_used_), 1, fp) != 1) {
    return false;
  }
  for (int i = 0; i < size_used_; ++i) {
    if (!data_[i].Serialize(fp)) {
      return false;
    }
  }
  return true;
}
template <typename T>
bool GenericVector<T>::SerializeClasses(TFile *fp) const {
  if (fp->FWrite(&size_used_, sizeof(size_used_), 1) != 1) {
    return false;
  }
  for (int i = 0; i < size_used_; ++i) {
    if (!data_[i].Serialize(fp)) {
      return false;
    }
  }
  return true;
}

// Reads a vector of classes from the given file. Assumes the existence of
// bool T::Deserialize(bool swap, FILE* fp) that returns false in case of
// error. Also needs T::T() and T::T(constT&), as init_to_size is used in
// this function. Returns false in case of error.
// If swap is true, assumes a big/little-endian swap is needed.
template <typename T>
bool GenericVector<T>::DeSerializeClasses(bool swap, FILE *fp) {
  int32_t reserved;
  if (fread(&reserved, sizeof(reserved), 1, fp) != 1) {
    return false;
  }
  if (swap) {
    Reverse32(&reserved);
  }
  T empty;
  init_to_size(reserved, empty);
  for (int i = 0; i < reserved; ++i) {
    if (!data_[i].DeSerialize(swap, fp)) {
      return false;
    }
  }
  return true;
}
template <typename T>
bool GenericVector<T>::DeSerializeClasses(TFile *fp) {
  int32_t reserved;
  if (fp->FReadEndian(&reserved, sizeof(reserved), 1) != 1) {
    return false;
  }
  T empty;
  init_to_size(reserved, empty);
  for (int i = 0; i < reserved; ++i) {
    if (!data_[i].DeSerialize(fp)) {
      return false;
    }
  }
  return true;
}

// This method clear the current object, then, does a shallow copy of
// its argument, and finally invalidates its argument.
template <typename T>
void GenericVector<T>::move(GenericVector<T> *from) {
  this->clear();
  this->data_ = from->data_;
  this->size_reserved_ = from->size_reserved_;
  this->size_used_ = from->size_used_;
  this->clear_cb_ = from->clear_cb_;
  from->data_ = nullptr;
  from->clear_cb_ = nullptr;
  from->size_used_ = 0;
  from->size_reserved_ = 0;
}

template <typename T>
void GenericVector<T>::sort() {
  sort(&sort_cmp<T>);
}

} // namespace tesseract

#endif // TESSERACT_CCUTIL_GENERICVECTOR_H_<|MERGE_RESOLUTION|>--- conflicted
+++ resolved
@@ -28,15 +28,11 @@
 #include <cstdint> // for uint32_t
 #include <cstdio>
 #include <cstdlib>
-<<<<<<< HEAD
-#include <functional>  // for std::function
+#include <functional> // for std::function
 #if defined(_MSC_VER)
 #  include <crtdbg.h>
 #endif
 
-=======
-#include <functional> // for std::function
->>>>>>> 87b0a4de
 
 namespace tesseract {
 
@@ -206,17 +202,12 @@
   // the pointed to the new larger array.
   // This function uses memcpy to copy the data, instead of invoking
   // operator=() for each element like double_the_size() does.
-<<<<<<< HEAD
-  static T* double_the_size_memcpy(int current_size, T* data) {
+  static T *double_the_size_memcpy(int current_size, T *data) {
 #if defined(_DEBUG) && defined(_CRTDBG_REPORT_FLAG)
-    T* data_new = new (_CLIENT_BLOCK, __FILE__, __LINE__) T[current_size * 2];
+    T *data_new = new (_CLIENT_BLOCK, __FILE__, __LINE__) T[current_size * 2];
 #else
-    T* data_new = new T[current_size * 2];
+    T *data_new = new T[current_size * 2];
 #endif  // _DEBUG
-=======
-  static T *double_the_size_memcpy(int current_size, T *data) {
-    T *data_new = new T[current_size * 2];
->>>>>>> 87b0a4de
     memcpy(data_new, data, sizeof(T) * current_size);
     delete[] data;
     return data_new;
@@ -240,12 +231,8 @@
   // The comparator function is as defined by qsort, ie. it receives pointers
   // to two Ts and returns negative if the first element is to appear earlier
   // in the result and positive if it is to appear later, with 0 for equal.
-<<<<<<< HEAD
-  void sort(int (*comparator)(const void*, const void*)) {
+  void sort(int (*comparator)(const void *, const void *)) {
     assert(data_ != nullptr);
-=======
-  void sort(int (*comparator)(const void *, const void *)) {
->>>>>>> 87b0a4de
     qsort(data_, size_used_, sizeof(*data_), comparator);
   }
 
@@ -521,64 +508,6 @@
     }
     return true;
   }
-<<<<<<< HEAD
-  bool DeSerialize(TFile* fp) {
-    int32_t reserved;
-    if (!fp->DeSerializeSize(&reserved)) {
-      return false;
-    }
-    GenericVector<T*>::reserve(reserved);
-    truncate(0);
-    for (int i = 0; i < reserved; ++i) {
-      if (!DeSerializeElement(fp)) {
-        return false;
-      }
-    }
-    return true;
-  }
-  // Enables deserialization of a selection of elements. Note that in order to
-  // retain the integrity of the stream, the caller must call some combination
-  // of DeSerializeElement and DeSerializeSkip of the exact number returned in
-  // *size, assuming a true return.
-  // Reads and appends to the vector the next element of the serialization.
-  bool DeSerializeElement(TFile* fp) {
-    int8_t non_null;
-    if (fp->FRead(&non_null, sizeof(non_null), 1) != 1) {
-      return false;
-    }
-    T* item = nullptr;
-    if (non_null != 0) {
-#if defined(_DEBUG) && defined(_CRTDBG_REPORT_FLAG)
-      item = new (_CLIENT_BLOCK, __FILE__, __LINE__) T;
-#else
-      item = new T;
-#endif  // _DEBUG
-      if (!item->DeSerialize(fp)) {
-        delete item;
-        return false;
-      }
-      this->push_back(item);
-    } else {
-      // Null elements should keep their place in the vector.
-      this->push_back(nullptr);
-    }
-    return true;
-  }
-  // Skips the next element of the serialization.
-  static bool DeSerializeSkip(TFile* fp) {
-    int8_t non_null;
-    if (fp->FRead(&non_null, sizeof(non_null), 1) != 1) {
-      return false;
-    }
-    if (non_null != 0) {
-      if (!T::SkipDeSerialize(fp)) {
-        return false;
-      }
-    }
-    return true;
-  }
-=======
->>>>>>> 87b0a4de
 
   // Sorts the items pointed to by the members of this vector using
   // t::operator<().
@@ -597,7 +526,11 @@
     if (size < kDefaultVectorSize) {
       size = kDefaultVectorSize;
     }
+#if defined(_DEBUG) && defined(_CRTDBG_REPORT_FLAG)
+    data_ = new (_CLIENT_BLOCK, __FILE__, __LINE__) T[size];
+#else
     data_ = new T[size];
+#endif
     size_reserved_ = size;
   }
   clear_cb_ = nullptr;
@@ -618,7 +551,11 @@
   if (size < kDefaultVectorSize) {
     size = kDefaultVectorSize;
   }
+#if defined(_DEBUG) && defined(_CRTDBG_REPORT_FLAG)
+  T *new_array = new (_CLIENT_BLOCK, __FILE__, __LINE__) T[size];
+#else
   T *new_array = new T[size];
+#endif
   for (int i = 0; i < size_used_; ++i) {
     new_array[i] = data_[i];
   }
