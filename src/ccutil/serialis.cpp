--- conflicted
+++ resolved
@@ -20,12 +20,8 @@
 
 #include "errcode.h"
 
-<<<<<<< HEAD
-#include "helpers.h"  // for ReverseN
+#include "helpers.h" // for ReverseN
 #include "unicharcompress.h"  // for RecodedCharID
-=======
-#include "helpers.h" // for ReverseN
->>>>>>> 87b0a4de
 
 #include <climits> // for INT_MAX
 #include <cstdio>
