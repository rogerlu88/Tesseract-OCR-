--- conflicted
+++ resolved
@@ -57,13 +57,8 @@
     ReverseN(&len, sizeof(len));
   // Arbitrarily limit the number of characters to protect against bad data.
   if (len > UINT16_MAX) return false;
-<<<<<<< HEAD
-  truncate_at(len);
+  resize(len);
   return tesseract::DeSerialize(fp, (char *)data(), len);
-=======
-  resize(len);
-  return tesseract::DeSerialize(fp, data(), len);
->>>>>>> 34446180
 }
 
 // Reads from the given file. Returns false in case of error.
@@ -71,13 +66,8 @@
 bool STRING::DeSerialize(TFile* fp) {
   uint32_t len;
   if (!fp->DeSerialize(&len)) return false;
-<<<<<<< HEAD
-  truncate_at(len);
+  resize(len);
   return fp->DeSerialize((char *)data(), len);
-=======
-  resize(len);
-  return fp->DeSerialize(data(), len);
->>>>>>> 34446180
 }
 
 // As DeSerialize, but only seeks past the data - hence a static method.
