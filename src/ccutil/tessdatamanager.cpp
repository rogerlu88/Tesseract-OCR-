--- conflicted
+++ resolved
@@ -83,14 +83,6 @@
         }
       }
       result = is_loaded_;
-<<<<<<< HEAD
-#if !defined(NDEBUG)
-    } else {
-      tprintf("ERROR: archive_read_open_filename(...,%s,...) failed, %s\n",
-              filename, strerror(archive_errno(a)));
-#endif
-=======
->>>>>>> b0e46085
     }
     archive_read_free(a);
   }
