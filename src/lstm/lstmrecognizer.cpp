--- conflicted
+++ resolved
@@ -173,13 +173,8 @@
   dict_->SetupForLoad(Dict::GlobalDawgCache());
   dict_->LoadLSTM(lang, mgr);
   if (dict_->FinishLoad()) return true;  // Success.
-<<<<<<< HEAD
   tprintf("ERROR: Failed to load any lstm-specific dictionaries for lang %s!!\n",
-          lang);
-=======
-  tprintf("Failed to load any lstm-specific dictionaries for lang %s!!\n",
           lang.c_str());
->>>>>>> 34446180
   delete dict_;
   dict_ = nullptr;
   return false;
