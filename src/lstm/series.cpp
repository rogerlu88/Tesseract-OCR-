///////////////////////////////////////////////////////////////////////
// File:        series.cpp
// Description: Runs networks in series on the same input.
// Author:      Ray Smith
//
// (C) Copyright 2013, Google Inc.
// Licensed under the Apache License, Version 2.0 (the "License");
// you may not use this file except in compliance with the License.
// You may obtain a copy of the License at
// http://www.apache.org/licenses/LICENSE-2.0
// Unless required by applicable law or agreed to in writing, software
// distributed under the License is distributed on an "AS IS" BASIS,
// WITHOUT WARRANTIES OR CONDITIONS OF ANY KIND, either express or implied.
// See the License for the specific language governing permissions and
// limitations under the License.
///////////////////////////////////////////////////////////////////////

#include "series.h"

#include "fullyconnected.h"
#include "networkscratch.h"
#include "scrollview.h"
#include "tprintf.h"

namespace tesseract {

// ni_ and no_ will be set by AddToStack.
Series::Series(const char *name) : Plumbing(name) {
  type_ = NT_SERIES;
}

// Returns the shape output from the network given an input shape (which may
// be partially unknown ie zero).
StaticShape Series::OutputShape(const StaticShape &input_shape) const {
  StaticShape result(input_shape);
  int stack_size = stack_.size();
  for (int i = 0; i < stack_size; ++i) {
    result = stack_[i]->OutputShape(result);
  }
  return result;
}

// Sets up the network for training. Initializes weights using weights of
// scale `range` picked according to the random number generator `randomizer`.
// Note that series has its own implementation just for debug purposes.
int Series::InitWeights(float range, TRand *randomizer) {
  num_weights_ = 0;
  tprintf("Num outputs,weights in Series:\n");
  for (int i = 0; i < stack_.size(); ++i) {
    int weights = stack_[i]->InitWeights(range, randomizer);
    tprintf("  %s:%d, %d\n", stack_[i]->spec().c_str(), stack_[i]->NumOutputs(), weights);
    num_weights_ += weights;
  }
  tprintf("Total weights = %d\n", num_weights_);
  return num_weights_;
}

// Recursively searches the network for softmaxes with old_no outputs,
// and remaps their outputs according to code_map. See network.h for details.
int Series::RemapOutputs(int old_no, const std::vector<int> &code_map) {
  num_weights_ = 0;
  tprintf("Num (Extended) outputs,weights in Series:\n");
  for (int i = 0; i < stack_.size(); ++i) {
    int weights = stack_[i]->RemapOutputs(old_no, code_map);
    tprintf("  %s:%d, %d\n", stack_[i]->spec().c_str(), stack_[i]->NumOutputs(), weights);
    num_weights_ += weights;
  }
  tprintf("Total weights = %d\n", num_weights_);
  no_ = stack_.back()->NumOutputs();
  return num_weights_;
}

// Sets needs_to_backprop_ to needs_backprop and returns true if
// needs_backprop || any weights in this network so the next layer forward
// can be told to produce backprop for this layer if needed.
bool Series::SetupNeedsBackprop(bool needs_backprop) {
  needs_to_backprop_ = needs_backprop;
  for (int i = 0; i < stack_.size(); ++i)
    needs_backprop = stack_[i]->SetupNeedsBackprop(needs_backprop);
  return needs_backprop;
}

// Returns an integer reduction factor that the network applies to the
// time sequence. Assumes that any 2-d is already eliminated. Used for
// scaling bounding boxes of truth data.
// WARNING: if GlobalMinimax is used to vary the scale, this will return
// the last used scale factor. Call it before any forward, and it will return
// the minimum scale factor of the paths through the GlobalMinimax.
int Series::XScaleFactor() const {
  int factor = 1;
  for (int i = 0; i < stack_.size(); ++i)
    factor *= stack_[i]->XScaleFactor();
  return factor;
}

// Provides the (minimum) x scale factor to the network (of interest only to
// input units) so they can determine how to scale bounding boxes.
void Series::CacheXScaleFactor(int factor) {
  stack_[0]->CacheXScaleFactor(factor);
}

// Runs forward propagation of activations on the input line.
// See NetworkCpp for a detailed discussion of the arguments.
void Series::Forward(bool debug, const NetworkIO &input, const TransposedArray *input_transpose,
                     NetworkScratch *scratch, NetworkIO *output) {
  int stack_size = stack_.size();
  ASSERT_HOST(stack_size > 1);
  // Revolving intermediate buffers.
  NetworkScratch::IO buffer1(input, scratch);
  NetworkScratch::IO buffer2(input, scratch);
  // Run each network in turn, giving the output of n as the input to n + 1,
  // with the final network providing the real output.
  stack_[0]->Forward(debug, input, input_transpose, scratch, buffer1);
  for (int i = 1; i < stack_size; i += 2) {
    stack_[i]->Forward(debug, *buffer1, nullptr, scratch, i + 1 < stack_size ? buffer2 : output);
    if (i + 1 == stack_size)
      return;
    stack_[i + 1]->Forward(debug, *buffer2, nullptr, scratch,
                           i + 2 < stack_size ? buffer1 : output);
  }
}

// Runs backward propagation of errors on the deltas line.
// See NetworkCpp for a detailed discussion of the arguments.
bool Series::Backward(bool debug, const NetworkIO &fwd_deltas, NetworkScratch *scratch,
                      NetworkIO *back_deltas) {
  if (!IsTraining())
    return false;
  int stack_size = stack_.size();
  ASSERT_HOST(stack_size > 1);
  // Revolving intermediate buffers.
  NetworkScratch::IO buffer1(fwd_deltas, scratch);
  NetworkScratch::IO buffer2(fwd_deltas, scratch);
  // Run each network in reverse order, giving the back_deltas output of n as
  // the fwd_deltas input to n-1, with the 0 network providing the real output.
  if (!stack_.back()->IsTraining() || !stack_.back()->Backward(debug, fwd_deltas, scratch, buffer1))
    return false;
  for (int i = stack_size - 2; i >= 0; i -= 2) {
    if (!stack_[i]->IsTraining() ||
        !stack_[i]->Backward(debug, *buffer1, scratch, i > 0 ? buffer2 : back_deltas))
      return false;
    if (i == 0)
      return needs_to_backprop_;
    if (!stack_[i - 1]->IsTraining() ||
        !stack_[i - 1]->Backward(debug, *buffer2, scratch, i > 1 ? buffer1 : back_deltas))
      return false;
  }
  return needs_to_backprop_;
}

// Splits the series after the given index, returning the two parts and
// deletes itself. The first part, up to network with index last_start, goes
// into start, and the rest goes into end.
void Series::SplitAt(int last_start, Series **start, Series **end) {
  *start = nullptr;
  *end = nullptr;
  if (last_start < 0 || last_start >= stack_.size()) {
<<<<<<< HEAD
    tprintf("ERROR: Invalid split index %d must be in range [0,%d]!\n",
            last_start, stack_.size() - 1);
=======
    tprintf("Invalid split index %d must be in range [0,%zu]!\n", last_start, stack_.size() - 1);
>>>>>>> 87b0a4de
    return;
  }
  Series *master_series = new Series("MasterSeries");
  Series *boosted_series = new Series("BoostedSeries");
  for (int s = 0; s <= last_start; ++s) {
    if (s + 1 == stack_.size() && stack_[s]->type() == NT_SOFTMAX) {
      // Change the softmax to a tanh.
      auto *fc = static_cast<FullyConnected *>(stack_[s]);
      fc->ChangeType(NT_TANH);
    }
    master_series->AddToStack(stack_[s]);
    stack_[s] = nullptr;
  }
  for (int s = last_start + 1; s < stack_.size(); ++s) {
    boosted_series->AddToStack(stack_[s]);
    stack_[s] = nullptr;
  }
  *start = master_series;
  *end = boosted_series;
  delete this;
}

// Appends the elements of the src series to this, removing from src and
// deleting it.
void Series::AppendSeries(Network *src) {
  ASSERT_HOST(src->type() == NT_SERIES);
  auto *src_series = static_cast<Series *>(src);
  for (int s = 0; s < src_series->stack_.size(); ++s) {
    AddToStack(src_series->stack_[s]);
    src_series->stack_[s] = nullptr;
  }
  delete src;
}

} // namespace tesseract.<|MERGE_RESOLUTION|>--- conflicted
+++ resolved
@@ -155,12 +155,7 @@
   *start = nullptr;
   *end = nullptr;
   if (last_start < 0 || last_start >= stack_.size()) {
-<<<<<<< HEAD
-    tprintf("ERROR: Invalid split index %d must be in range [0,%d]!\n",
-            last_start, stack_.size() - 1);
-=======
-    tprintf("Invalid split index %d must be in range [0,%zu]!\n", last_start, stack_.size() - 1);
->>>>>>> 87b0a4de
+    tprintf("ERROR: Invalid split index %d must be in range [0,%zu]!\n", last_start, stack_.size() - 1);
     return;
   }
   Series *master_series = new Series("MasterSeries");
