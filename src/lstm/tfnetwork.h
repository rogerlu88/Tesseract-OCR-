///////////////////////////////////////////////////////////////////////
// File:        tfnetwork.h
// Description: Encapsulation of an entire tensorflow graph as a
//              Tesseract Network.
// Author:      Ray Smith
//
// (C) Copyright 2016, Google Inc.
// Licensed under the Apache License, Version 2.0 (the "License");
// you may not use this file except in compliance with the License.
// You may obtain a copy of the License at
// http://www.apache.org/licenses/LICENSE-2.0
// Unless required by applicable law or agreed to in writing, software
// distributed under the License is distributed on an "AS IS" BASIS,
// WITHOUT WARRANTIES OR CONDITIONS OF ANY KIND, either express or implied.
// See the License for the specific language governing permissions and
// limitations under the License.
///////////////////////////////////////////////////////////////////////

#ifndef TESSERACT_LSTM_TFNETWORK_H_
#define TESSERACT_LSTM_TFNETWORK_H_

#ifdef INCLUDE_TENSORFLOW

#  include <memory>
#  include <string>

#  include "network.h"
#  include "static_shape.h"
#  include "tensorflow/core/framework/graph.pb.h"
#  include "tensorflow/core/public/session.h"
#  include "tfnetwork.pb.h"

namespace tesseract {

class TFNetwork : public Network {
public:
  explicit TFNetwork(const char *name);
  virtual ~TFNetwork() = default;

  // Returns the required shape input to the network.
  StaticShape InputShape() const override {
    return input_shape_;
  }
  // Returns the shape output from the network given an input shape (which may
  // be partially unknown ie zero).
  StaticShape OutputShape(const StaticShape &input_shape) const override {
    return output_shape_;
  }

  std::string spec() const override {
    return spec_;
  }

  // Deserializes *this from a serialized TFNetwork proto. Returns 0 if failed,
  // otherwise the global step of the serialized graph.
  int InitFromProtoStr(const std::string &proto_str);
  // The number of classes in this network should be equal to those in the
  // recoder_ in LSTMRecognizer.
  int num_classes() const {
    return output_shape_.depth();
  }

  // Writes to the given file. Returns false in case of error.
  // Should be overridden by subclasses, but called by their Serialize.
  bool Serialize(TFile *fp) const override;
  // Reads from the given file. Returns false in case of error.
  // Should be overridden by subclasses, but NOT called by their DeSerialize.
  bool DeSerialize(TFile *fp) override;

  // Runs forward propagation of activations on the input line.
  // See Network for a detailed discussion of the arguments.
  void Forward(bool debug, const NetworkIO &input, const TransposedArray *input_transpose,
               NetworkScratch *scratch, NetworkIO *output) override;

private:
  // Runs backward propagation of errors on the deltas line.
  // See Network for a detailed discussion of the arguments.
<<<<<<< HEAD
  bool Backward(bool debug, const NetworkIO& fwd_deltas,
                NetworkScratch* scratch,
                NetworkIO* back_deltas) override {
    tprintf("ERROR: Must override Network::Backward for type %d\n", type_);
=======
  bool Backward(bool debug, const NetworkIO &fwd_deltas, NetworkScratch *scratch,
                NetworkIO *back_deltas) override {
    tprintf("Must override Network::Backward for type %d\n", type_);
>>>>>>> 87b0a4de
    return false;
  }

  void DebugWeights() override {
    tprintf("ERROR: Must override Network::DebugWeights for type %d\n", type_);
  }

  int InitFromProto();

  // The original network definition for reference.
  std::string spec_;
  // Input tensor parameters.
  StaticShape input_shape_;
  // Output tensor parameters.
  StaticShape output_shape_;
  // The tensor flow graph is contained in here.
  std::unique_ptr<tensorflow::Session> session_;
  // The serialized graph is also contained in here.
  TFNetworkModel model_proto_;
};

} // namespace tesseract.

#endif // ifdef INCLUDE_TENSORFLOW

#endif // TESSERACT_TENSORFLOW_TFNETWORK_H_<|MERGE_RESOLUTION|>--- conflicted
+++ resolved
@@ -75,16 +75,9 @@
 private:
   // Runs backward propagation of errors on the deltas line.
   // See Network for a detailed discussion of the arguments.
-<<<<<<< HEAD
-  bool Backward(bool debug, const NetworkIO& fwd_deltas,
-                NetworkScratch* scratch,
-                NetworkIO* back_deltas) override {
-    tprintf("ERROR: Must override Network::Backward for type %d\n", type_);
-=======
   bool Backward(bool debug, const NetworkIO &fwd_deltas, NetworkScratch *scratch,
                 NetworkIO *back_deltas) override {
-    tprintf("Must override Network::Backward for type %d\n", type_);
->>>>>>> 87b0a4de
+    tprintf("ERROR: Must override Network::Backward for type %d\n", type_);
     return false;
   }
 
