/**********************************************************************
 * File:        makerow.cpp  (Formerly makerows.c)
 * Description: Code to arrange blobs into rows of text.
 * Author:      Ray Smith
 *
 * (C) Copyright 1992, Hewlett-Packard Ltd.
 ** Licensed under the Apache License, Version 2.0 (the "License");
 ** you may not use this file except in compliance with the License.
 ** You may obtain a copy of the License at
 ** http://www.apache.org/licenses/LICENSE-2.0
 ** Unless required by applicable law or agreed to in writing, software
 ** distributed under the License is distributed on an "AS IS" BASIS,
 ** WITHOUT WARRANTIES OR CONDITIONS OF ANY KIND, either express or implied.
 ** See the License for the specific language governing permissions and
 ** limitations under the License.
 *
 **********************************************************************/

// Include automatically generated configuration file if running autoconf.
#ifdef HAVE_CONFIG_H
#  include "config_auto.h"
#endif

#include "makerow.h"

#include "blkocc.h"
#include "blobbox.h"
#include "ccstruct.h"
#include "detlinefit.h"
#include "drawtord.h"
#include "oldbasel.h"
#include "sortflts.h"
#include "statistc.h"
#include "textord.h"
#include "tordmain.h"
#include "tovars.h"
#include "tprintf.h"
#include "underlin.h"

#include <algorithm>
#include <vector> // for std::vector

namespace tesseract {

BOOL_VAR(textord_heavy_nr, false, "Vigorously remove noise");
BOOL_VAR(textord_show_initial_rows, false, "Display row accumulation");
BOOL_VAR(textord_show_parallel_rows, false, "Display page correlated rows");
BOOL_VAR(textord_show_expanded_rows, false, "Display rows after expanding");
BOOL_VAR(textord_show_final_rows, false, "Display rows after final fitting");
BOOL_VAR(textord_show_final_blobs, false, "Display blob bounds after pre-ass");
BOOL_VAR(textord_test_landscape, false, "Tests refer to land/port");
BOOL_VAR(textord_parallel_baselines, true, "Force parallel baselines");
BOOL_VAR(textord_straight_baselines, false, "Force straight baselines");
BOOL_VAR(textord_old_baselines, true, "Use old baseline algorithm");
BOOL_VAR(textord_old_xheight, false, "Use old xheight algorithm");
BOOL_VAR(textord_fix_xheight_bug, true, "Use spline baseline");
BOOL_VAR(textord_fix_makerow_bug, true, "Prevent multiple baselines");
BOOL_VAR(textord_debug_xheights, false, "Test xheight algorithms");
static BOOL_VAR(textord_biased_skewcalc, true, "Bias skew estimates with line length");
static BOOL_VAR(textord_interpolating_skew, true, "Interpolate across gaps");
static INT_VAR(textord_skewsmooth_offset, 4, "For smooth factor");
static INT_VAR(textord_skewsmooth_offset2, 1, "For smooth factor");
INT_VAR(textord_test_x, -INT32_MAX, "coord of test pt");
INT_VAR(textord_test_y, -INT32_MAX, "coord of test pt");
INT_VAR(textord_min_blobs_in_row, 4, "Min blobs before gradient counted");
INT_VAR(textord_spline_minblobs, 8, "Min blobs in each spline segment");
INT_VAR(textord_spline_medianwin, 6, "Size of window for spline segmentation");
static INT_VAR(textord_max_blob_overlaps, 4, "Max number of blobs a big blob can overlap");
INT_VAR(textord_min_xheight, 10, "Min credible pixel xheight");
double_VAR(textord_spline_shift_fraction, 0.02, "Fraction of line spacing for quad");
double_VAR(textord_spline_outlier_fraction, 0.1, "Fraction of line spacing for outlier");
double_VAR(textord_skew_ile, 0.5, "Ile of gradients for page skew");
double_VAR(textord_skew_lag, 0.02, "Lag for skew on row accumulation");
double_VAR(textord_linespace_iqrlimit, 0.2, "Max iqr/median for linespace");
double_VAR(textord_width_limit, 8, "Max width of blobs to make rows");
double_VAR(textord_chop_width, 1.5, "Max width before chopping");
static double_VAR(textord_expansion_factor, 1.0, "Factor to expand rows by in expand_rows");
static double_VAR(textord_overlap_x, 0.375, "Fraction of linespace for good overlap");
double_VAR(textord_minxh, 0.25, "fraction of linesize for min xheight");
double_VAR(textord_min_linesize, 1.25, "* blob height for initial linesize");
double_VAR(textord_excess_blobsize, 1.3, "New row made if blob makes row this big");
double_VAR(textord_occupancy_threshold, 0.4, "Fraction of neighbourhood");
double_VAR(textord_underline_width, 2.0, "Multiple of line_size for underline");
double_VAR(textord_min_blob_height_fraction, 0.75,
           "Min blob height/top to include blob top into xheight stats");
double_VAR(textord_xheight_mode_fraction, 0.4, "Min pile height to make xheight");
double_VAR(textord_ascheight_mode_fraction, 0.08, "Min pile height to make ascheight");
static double_VAR(textord_descheight_mode_fraction, 0.08, "Min pile height to make descheight");
double_VAR(textord_ascx_ratio_min, 1.25, "Min cap/xheight");
double_VAR(textord_ascx_ratio_max, 1.8, "Max cap/xheight");
double_VAR(textord_descx_ratio_min, 0.25, "Min desc/xheight");
double_VAR(textord_descx_ratio_max, 0.6, "Max desc/xheight");
double_VAR(textord_xheight_error_margin, 0.1, "Accepted variation");
INT_VAR(textord_lms_line_trials, 12, "Number of linew fits to do");
BOOL_VAR(textord_new_initial_xheight, true, "Use test xheight mechanism");
BOOL_VAR(textord_debug_blob, false, "Print test blob information");

#define MAX_HEIGHT_MODES 12

const int kMinLeaderCount = 5;

/**
 * @name row_y_order
 *
 * Sort function to sort rows in y from page top.
 */
static int row_y_order(       // sort function
    const void *item1, // items to compare
    const void *item2) {
  // converted ptr
  const TO_ROW *row1 = *reinterpret_cast<const TO_ROW *const *>(item1);
  // converted ptr
  const TO_ROW *row2 = *reinterpret_cast<const TO_ROW *const *>(item2);

  if (row1->parallel_c() > row2->parallel_c())
    return -1;
  else if (row1->parallel_c() < row2->parallel_c())
    return 1;
  else
    return 0;
}

/**
 * @name row_spacing_order
 *
 * Qsort style function to compare 2 TO_ROWS based on their spacing value.
 */
static int row_spacing_order( // sort function
    const TO_ROW *row1, // items to compare
    const TO_ROW *row2) {
  return row1->spacing < row2->spacing;
}

// Factored-out helper to build a single row from a list of blobs.
// Returns the mean blob size.
static float MakeRowFromBlobs(float line_size, BLOBNBOX_IT *blob_it, TO_ROW_IT *row_it) {
  blob_it->sort(blob_x_order);
  blob_it->move_to_first();
  TO_ROW *row = nullptr;
  float total_size = 0.0f;
  int blob_count = 0;
  // Add all the blobs to a single TO_ROW.
  for (; !blob_it->empty(); blob_it->forward()) {
    BLOBNBOX *blob = blob_it->extract();
    int top = blob->bounding_box().top();
    int bottom = blob->bounding_box().bottom();
    if (row == nullptr) {
      row = new TO_ROW(blob, top, bottom, line_size);
      row_it->add_before_then_move(row);
    } else {
      row->add_blob(blob, top, bottom, line_size);
    }
    total_size += top - bottom;
    ++blob_count;
  }
  return blob_count > 0 ? total_size / blob_count : total_size;
}

// Helper to make a row using the children of a single blob.
// Returns the mean size of the blobs created.
static float MakeRowFromSubBlobs(TO_BLOCK *block, C_BLOB *blob, TO_ROW_IT *row_it) {
  // The blobs made from the children will go in the small_blobs list.
  BLOBNBOX_IT bb_it(&block->small_blobs);
  C_OUTLINE_IT ol_it(blob->out_list());
  // Get the children.
  ol_it.set_to_list(ol_it.data()->child());
  if (ol_it.empty())
    return 0.0f;
  for (ol_it.mark_cycle_pt(); !ol_it.cycled_list(); ol_it.forward()) {
    // Deep copy the child outline and use that to make a blob.
    blob = new C_BLOB(C_OUTLINE::deep_copy(ol_it.data()));
    // Correct direction as needed.
    blob->CheckInverseFlagAndDirection();
    auto *bbox = new BLOBNBOX(blob);
    bb_it.add_after_then_move(bbox);
  }
  // Now we can make a row from the blobs.
  return MakeRowFromBlobs(block->line_size, &bb_it, row_it);
}

/**
 * @name make_single_row
 *
 * Arrange the blobs into a single row... well actually, if there is
 * only a single blob, it makes 2 rows, in case the top-level blob
 * is a container of the real blobs to recognize.
 */
float make_single_row(ICOORD page_tr, bool allow_sub_blobs, TO_BLOCK *block,
                      TO_BLOCK_LIST *blocks) {
  BLOBNBOX_IT blob_it = &block->blobs;
  TO_ROW_IT row_it = block->get_rows();

  // Include all the small blobs and large blobs.
  blob_it.add_list_after(&block->small_blobs);
  blob_it.add_list_after(&block->noise_blobs);
  blob_it.add_list_after(&block->large_blobs);
  if (block->blobs.singleton() && allow_sub_blobs) {
    blob_it.move_to_first();
    float size = MakeRowFromSubBlobs(block, blob_it.data()->cblob(), &row_it);
    if (size > block->line_size)
      block->line_size = size;
  } else if (block->blobs.empty()) {
    // Make a fake blob.
    C_BLOB *blob = C_BLOB::FakeBlob(block->block->pdblk.bounding_box());
    // The blobnbox owns the blob.
    auto *bblob = new BLOBNBOX(blob);
    blob_it.add_after_then_move(bblob);
  }
  MakeRowFromBlobs(block->line_size, &blob_it, &row_it);
  // Fit an LMS line to the rows.
  for (row_it.mark_cycle_pt(); !row_it.cycled_list(); row_it.forward())
    fit_lms_line(row_it.data());
  float gradient;
  float fit_error;
  // Compute the skew based on the fitted line.
  compute_page_skew(blocks, gradient, fit_error);
  return gradient;
}

/**
 * @name make_rows
 *
 * Arrange the blobs into rows.
 */
float make_rows(ICOORD page_tr, TO_BLOCK_LIST *port_blocks) {
  float port_m;         // global skew
  float port_err;       // global noise
  TO_BLOCK_IT block_it; // iterator

  block_it.set_to_list(port_blocks);
  for (block_it.mark_cycle_pt(); !block_it.cycled_list(); block_it.forward())
    make_initial_textrows(page_tr, block_it.data(), FCOORD(1.0f, 0.0f), !textord_test_landscape);
  // compute globally
  compute_page_skew(port_blocks, port_m, port_err);
  block_it.set_to_list(port_blocks);
  for (block_it.mark_cycle_pt(); !block_it.cycled_list(); block_it.forward()) {
    cleanup_rows_making(page_tr, block_it.data(), port_m, FCOORD(1.0f, 0.0f),
                        block_it.data()->block->pdblk.bounding_box().left(),
                        !textord_test_landscape);
  }
  return port_m; // global skew
}

/**
 * @name make_initial_textrows
 *
 * Arrange the good blobs into rows of text.
 */
void make_initial_textrows( // find lines
    ICOORD page_tr,
    TO_BLOCK *block, // block to do
    FCOORD rotation, // for drawing
    bool testing_on  // correct orientation
) {
  TO_ROW_IT row_it = block->get_rows();

#ifndef GRAPHICS_DISABLED
  ScrollView::Color colour; // of row

  if (textord_show_initial_rows && testing_on) {
    if (to_win == nullptr)
      create_to_win(page_tr);
  }
#endif
  // guess skew
  assign_blobs_to_rows(block, nullptr, 0, true, true, textord_show_initial_rows && testing_on);
  row_it.move_to_first();
  for (row_it.mark_cycle_pt(); !row_it.cycled_list(); row_it.forward())
    fit_lms_line(row_it.data());
#ifndef GRAPHICS_DISABLED
  if (textord_show_initial_rows && testing_on) {
    colour = ScrollView::RED;
    for (row_it.mark_cycle_pt(); !row_it.cycled_list(); row_it.forward()) {
      plot_to_row(row_it.data(), colour, rotation);
      colour = static_cast<ScrollView::Color>(colour + 1);
      if (colour > ScrollView::MAGENTA)
        colour = ScrollView::RED;
    }
  }
#endif
}

/**
 * @name fit_lms_line
 *
 * Fit an LMS line to a row.
 */
void fit_lms_line(TO_ROW *row) {
  float m, c; // fitted line
  tesseract::DetLineFit lms;
  BLOBNBOX_IT blob_it = row->blob_list();

  for (blob_it.mark_cycle_pt(); !blob_it.cycled_list(); blob_it.forward()) {
    const TBOX &box = blob_it.data()->bounding_box();
    lms.Add(ICOORD((box.left() + box.right()) / 2, box.bottom()));
  }
  double error = lms.Fit(&m, &c);
  row->set_line(m, c, error);
}

/**
 * @name compute_page_skew
 *
 * Compute the skew over a full page by averaging the gradients over
 * all the lines. Get the error of the same row.
 */
void compute_page_skew(    // get average gradient
    TO_BLOCK_LIST *blocks, // list of blocks
    float &page_m,         // average gradient
    float &page_err        // average error
) {
  int32_t row_count;             // total rows
  int32_t blob_count;            // total_blobs
  int32_t row_err;               // integer error
  int32_t row_index;             // of total
  TO_ROW *row;                   // current row
  TO_BLOCK_IT block_it = blocks; // iterator

  row_count = 0;
  blob_count = 0;
  for (block_it.mark_cycle_pt(); !block_it.cycled_list(); block_it.forward()) {
    POLY_BLOCK *pb = block_it.data()->block->pdblk.poly_block();
    if (pb != nullptr && !pb->IsText())
      continue; // Pretend non-text blocks don't exist.
    row_count += block_it.data()->get_rows()->length();
    // count up rows
    TO_ROW_IT row_it(block_it.data()->get_rows());
    for (row_it.mark_cycle_pt(); !row_it.cycled_list(); row_it.forward())
      blob_count += row_it.data()->blob_list()->length();
  }
  if (row_count == 0) {
    page_m = 0.0f;
    page_err = 0.0f;
    return;
  }
  // of rows
  std::vector<float> gradients(blob_count);
  // of rows
  std::vector<float> errors(blob_count);

  row_index = 0;
  for (block_it.mark_cycle_pt(); !block_it.cycled_list(); block_it.forward()) {
    POLY_BLOCK *pb = block_it.data()->block->pdblk.poly_block();
    if (pb != nullptr && !pb->IsText())
      continue; // Pretend non-text blocks don't exist.
    TO_ROW_IT row_it(block_it.data()->get_rows());
    for (row_it.mark_cycle_pt(); !row_it.cycled_list(); row_it.forward()) {
      row = row_it.data();
      blob_count = row->blob_list()->length();
      row_err = static_cast<int32_t>(ceil(row->line_error()));
      if (row_err <= 0)
        row_err = 1;
      if (textord_biased_skewcalc) {
        blob_count /= row_err;
        for (blob_count /= row_err; blob_count > 0; blob_count--) {
          gradients[row_index] = row->line_m();
          errors[row_index] = row->line_error();
          row_index++;
        }
      } else if (blob_count >= textord_min_blobs_in_row) {
        // get gradient
        gradients[row_index] = row->line_m();
        errors[row_index] = row->line_error();
        row_index++;
      }
    }
  }
  if (row_index == 0) {
    // desperate
    for (block_it.mark_cycle_pt(); !block_it.cycled_list(); block_it.forward()) {
      POLY_BLOCK *pb = block_it.data()->block->pdblk.poly_block();
      if (pb != nullptr && !pb->IsText())
        continue; // Pretend non-text blocks don't exist.
      TO_ROW_IT row_it(block_it.data()->get_rows());
      for (row_it.mark_cycle_pt(); !row_it.cycled_list(); row_it.forward()) {
        row = row_it.data();
        gradients[row_index] = row->line_m();
        errors[row_index] = row->line_error();
        row_index++;
      }
    }
  }
  row_count = row_index;
  row_index = static_cast<int32_t>(row_count * textord_skew_ile);
  gradients.resize(row_count);
  std::nth_element(gradients.begin(), gradients.begin() + row_index, gradients.end());
  page_m = gradients[row_index];
  row_index = static_cast<int32_t>(row_count * textord_skew_ile);
  errors.resize(row_count);
  std::nth_element(errors.begin(), errors.begin() + row_index, errors.end());
  page_err = errors[row_index];
}

const double kNoiseSize = 0.5; // Fraction of xheight.
const int kMinSize = 8;        // Min pixels to be xheight.

/**
 * Return true if the dot looks like it is part of the i.
 * Doesn't work for any other diacritical.
 */
static bool dot_of_i(BLOBNBOX *dot, BLOBNBOX *i, TO_ROW *row) {
  const TBOX &ibox = i->bounding_box();
  const TBOX &dotbox = dot->bounding_box();

  // Must overlap horizontally by enough and be high enough.
  int overlap = std::min(dotbox.right(), ibox.right()) - std::max(dotbox.left(), ibox.left());
  if (ibox.height() <= 2 * dotbox.height() ||
      (overlap * 2 < ibox.width() && overlap < dotbox.width()))
    return false;

  // If the i is tall and thin then it is good.
  if (ibox.height() > ibox.width() * 2)
    return true; // The i or ! must be tall and thin.

  // It might still be tall and thin, but it might be joined to something.
  // So search the outline for a piece of large height close to the edges
  // of the dot.
  const double kHeightFraction = 0.6;
  double target_height = std::min(dotbox.bottom(), ibox.top());
  target_height -= row->line_m() * dotbox.left() + row->line_c();
  target_height *= kHeightFraction;
  int left_min = dotbox.left() - dotbox.width();
  int middle = (dotbox.left() + dotbox.right()) / 2;
  int right_max = dotbox.right() + dotbox.width();
  int left_miny = 0;
  int left_maxy = 0;
  int right_miny = 0;
  int right_maxy = 0;
  bool found_left = false;
  bool found_right = false;
  bool in_left = false;
  bool in_right = false;
  C_BLOB *blob = i->cblob();
  C_OUTLINE_IT o_it = blob->out_list();
  for (o_it.mark_cycle_pt(); !o_it.cycled_list(); o_it.forward()) {
    C_OUTLINE *outline = o_it.data();
    int length = outline->pathlength();
    ICOORD pos = outline->start_pos();
    for (int step = 0; step < length; pos += outline->step(step++)) {
      int x = pos.x();
      int y = pos.y();
      if (x >= left_min && x < middle && !found_left) {
        // We are in the left part so find min and max y.
        if (in_left) {
          if (y > left_maxy)
            left_maxy = y;
          if (y < left_miny)
            left_miny = y;
        } else {
          left_maxy = left_miny = y;
          in_left = true;
        }
      } else if (in_left) {
        // We just left the left so look for size.
        if (left_maxy - left_miny > target_height) {
          if (found_right)
            return true;
          found_left = true;
        }
        in_left = false;
      }
      if (x <= right_max && x > middle && !found_right) {
        // We are in the right part so find min and max y.
        if (in_right) {
          if (y > right_maxy)
            right_maxy = y;
          if (y < right_miny)
            right_miny = y;
        } else {
          right_maxy = right_miny = y;
          in_right = true;
        }
      } else if (in_right) {
        // We just left the right so look for size.
        if (right_maxy - right_miny > target_height) {
          if (found_left)
            return true;
          found_right = true;
        }
        in_right = false;
      }
    }
  }
  return false;
}

void vigorous_noise_removal(TO_BLOCK *block) {
  TO_ROW_IT row_it = block->get_rows();
  for (row_it.mark_cycle_pt(); !row_it.cycled_list(); row_it.forward()) {
    TO_ROW *row = row_it.data();
    BLOBNBOX_IT b_it = row->blob_list();
    // Estimate the xheight on the row.
    int max_height = 0;
    for (b_it.mark_cycle_pt(); !b_it.cycled_list(); b_it.forward()) {
      BLOBNBOX *blob = b_it.data();
      if (blob->bounding_box().height() > max_height)
        max_height = blob->bounding_box().height();
    }
    STATS hstats(0, max_height + 1);
    for (b_it.mark_cycle_pt(); !b_it.cycled_list(); b_it.forward()) {
      BLOBNBOX *blob = b_it.data();
      int height = blob->bounding_box().height();
      if (height >= kMinSize)
        hstats.add(blob->bounding_box().height(), 1);
    }
    float xheight = hstats.median();
    // Delete small objects.
    BLOBNBOX *prev = nullptr;
    for (b_it.mark_cycle_pt(); !b_it.cycled_list(); b_it.forward()) {
      BLOBNBOX *blob = b_it.data();
      const TBOX &box = blob->bounding_box();
      if (box.height() < kNoiseSize * xheight) {
        // Small so delete unless it looks like an i dot.
        if (prev != nullptr) {
          if (dot_of_i(blob, prev, row))
            continue; // Looks OK.
        }
        if (!b_it.at_last()) {
          BLOBNBOX *next = b_it.data_relative(1);
          if (dot_of_i(blob, next, row))
            continue; // Looks OK.
        }
        // It might be noise so get rid of it.
        delete blob->cblob();
        delete b_it.extract();
      } else {
        prev = blob;
      }
    }
  }
}

/**
 * cleanup_rows_making
 *
 * Remove overlapping rows and fit all the blobs to what's left.
 */
void cleanup_rows_making( // find lines
    ICOORD page_tr,       // top right
    TO_BLOCK *block,      // block to do
    float gradient,       // gradient to fit
    FCOORD rotation,      // for drawing
    int32_t block_edge,   // edge of block
    bool testing_on       // correct orientation
) {
  // iterators
  BLOBNBOX_IT blob_it = &block->blobs;
  TO_ROW_IT row_it = block->get_rows();

#ifndef GRAPHICS_DISABLED
  if (textord_show_parallel_rows && testing_on) {
    if (to_win == nullptr)
      create_to_win(page_tr);
  }
#endif
  // get row coords
  fit_parallel_rows(block, gradient, rotation, block_edge,
                    textord_show_parallel_rows && testing_on);
  delete_non_dropout_rows(block, gradient, rotation, block_edge,
                          textord_show_parallel_rows && testing_on);
  expand_rows(page_tr, block, gradient, rotation, block_edge, testing_on);
  blob_it.set_to_list(&block->blobs);
  row_it.set_to_list(block->get_rows());
  for (row_it.mark_cycle_pt(); !row_it.cycled_list(); row_it.forward())
    blob_it.add_list_after(row_it.data()->blob_list());
  // give blobs back
  assign_blobs_to_rows(block, &gradient, 1, false, false, false);
  // now new rows must be genuine
  blob_it.set_to_list(&block->blobs);
  blob_it.add_list_after(&block->large_blobs);
  assign_blobs_to_rows(block, &gradient, 2, true, true, false);
  // safe to use big ones now
  blob_it.set_to_list(&block->blobs);
  // throw all blobs in
  blob_it.add_list_after(&block->noise_blobs);
  blob_it.add_list_after(&block->small_blobs);
  assign_blobs_to_rows(block, &gradient, 3, false, false, false);
}

/**
 * delete_non_dropout_rows
 *
 * Compute the linespacing and offset.
 */
void delete_non_dropout_rows( // find lines
    TO_BLOCK *block,          // block to do
    float gradient,           // global skew
    FCOORD rotation,          // deskew vector
    int32_t block_edge,       // left edge
    bool testing_on           // correct orientation
) {
  TBOX block_box; // deskewed block
  int32_t max_y;  // in block
  int32_t min_y;
  int32_t line_index; // of scan line
  int32_t line_count; // no of scan lines
  int32_t distance;   // to drop-out
  int32_t xleft;      // of block
  int32_t ybottom;    // of block
  TO_ROW *row;        // current row
  TO_ROW_IT row_it = block->get_rows();
  BLOBNBOX_IT blob_it = &block->blobs;

  if (row_it.length() == 0)
    return; // empty block
  block_box = deskew_block_coords(block, gradient);
  xleft = block->block->pdblk.bounding_box().left();
  ybottom = block->block->pdblk.bounding_box().bottom();
  min_y = block_box.bottom() - 1;
  max_y = block_box.top() + 1;
  for (row_it.mark_cycle_pt(); !row_it.cycled_list(); row_it.forward()) {
    line_index = static_cast<int32_t>(floor(row_it.data()->intercept()));
    if (line_index <= min_y)
      min_y = line_index - 1;
    if (line_index >= max_y)
      max_y = line_index + 1;
  }
  line_count = max_y - min_y + 1;
  if (line_count <= 0)
    return; // empty block
  // change in occupation
  std::vector<int32_t> deltas(line_count);
  // of pixel coords
  std::vector<int32_t> occupation(line_count);

  compute_line_occupation(block, gradient, min_y, max_y, &occupation[0], &deltas[0]);
  compute_occupation_threshold(
      static_cast<int32_t>(ceil(block->line_spacing * (tesseract::CCStruct::kDescenderFraction +
                                                       tesseract::CCStruct::kAscenderFraction))),
      static_cast<int32_t>(ceil(block->line_spacing * (tesseract::CCStruct::kXHeightFraction +
                                                       tesseract::CCStruct::kAscenderFraction))),
      max_y - min_y + 1, &occupation[0], &deltas[0]);
#ifndef GRAPHICS_DISABLED
  if (testing_on) {
    draw_occupation(xleft, ybottom, min_y, max_y, &occupation[0], &deltas[0]);
  }
#endif
  compute_dropout_distances(&occupation[0], &deltas[0], line_count);
  for (row_it.mark_cycle_pt(); !row_it.cycled_list(); row_it.forward()) {
    row = row_it.data();
    line_index = static_cast<int32_t>(floor(row->intercept()));
    distance = deltas[line_index - min_y];
    if (find_best_dropout_row(row, distance, block->line_spacing / 2, line_index, &row_it,
                              testing_on)) {
#ifndef GRAPHICS_DISABLED
      if (testing_on)
        plot_parallel_row(row, gradient, block_edge, ScrollView::WHITE, rotation);
#endif
      blob_it.add_list_after(row_it.data()->blob_list());
      delete row_it.extract(); // too far away
    }
  }
  for (row_it.mark_cycle_pt(); !row_it.cycled_list(); row_it.forward()) {
    blob_it.add_list_after(row_it.data()->blob_list());
  }
}

/**
 * @name find_best_dropout_row
 *
 * Delete this row if it has a neighbour with better dropout characteristics.
 * true is returned if the row should be deleted.
 */
bool find_best_dropout_row( // find neighbours
    TO_ROW *row,            // row to test
    int32_t distance,       // dropout dist
    float dist_limit,       // threshold distance
    int32_t line_index,     // index of row
    TO_ROW_IT *row_it,      // current position
    bool testing_on         // correct orientation
) {
  int32_t next_index; // of neighbouring row
  int32_t row_offset; // from current row
  int32_t abs_dist;   // absolute distance
  int8_t row_inc;     // increment to row_index
  TO_ROW *next_row;   // nextious row

  if (testing_on)
<<<<<<< HEAD
    tprintf("Row at %g(%g), dropout dist=%d,",
      row->intercept (), row->parallel_c (), distance);
=======
    tprintf("Row at %g(%g), dropout dist=%d,", row->intercept(), row->parallel_c(), distance);
>>>>>>> 87b0a4de
  if (distance < 0) {
    row_inc = 1;
    abs_dist = -distance;
  } else {
    row_inc = -1;
    abs_dist = distance;
  }
  if (abs_dist > dist_limit) {
    if (testing_on) {
      tprintf(" too far - deleting\n");
    }
    return true;
  }
  if ((distance < 0 && !row_it->at_last()) || (distance >= 0 && !row_it->at_first())) {
    row_offset = row_inc;
    do {
      next_row = row_it->data_relative(row_offset);
      next_index = static_cast<int32_t>(floor(next_row->intercept()));
      if ((distance < 0 && next_index < line_index &&
           next_index > line_index + distance + distance) ||
          (distance >= 0 && next_index > line_index &&
           next_index < line_index + distance + distance)) {
        if (testing_on) {
<<<<<<< HEAD
          tprintf(" nearer neighbour (%d) at %g\n",
            line_index + distance - next_index,
            next_row->intercept ());
=======
          tprintf(" nearer neighbour (%d) at %g\n", line_index + distance - next_index,
                  next_row->intercept());
>>>>>>> 87b0a4de
        }
        return true; // other is nearer
      } else if (next_index == line_index || next_index == line_index + distance + distance) {
        if (row->believability() <= next_row->believability()) {
          if (testing_on) {
<<<<<<< HEAD
            tprintf(" equal but more believable at %g (%g/%g)\n",
              next_row->intercept (),
              row->believability (),
              next_row->believability ());
=======
            tprintf(" equal but more believable at %g (%g/%g)\n", next_row->intercept(),
                    row->believability(), next_row->believability());
>>>>>>> 87b0a4de
          }
          return true; // other is more believable
        }
      }
      row_offset += row_inc;
    } while ((next_index == line_index || next_index == line_index + distance + distance) &&
             row_offset < row_it->length());
    if (testing_on)
      tprintf(" keeping\n");
  }
  return false;
}

/**
 * @name deskew_block_coords
 *
 * Compute the bounding box of all the blobs in the block
 * if they were deskewed without actually doing it.
 */
TBOX deskew_block_coords( // block box
    TO_BLOCK *block,      // block to do
    float gradient        // global skew
) {
  TBOX result;     // block bounds
  TBOX blob_box;   // of block
  FCOORD rotation; // deskew vector
  float length;    // of gradient vector
  TO_ROW_IT row_it = block->get_rows();
  TO_ROW *row;         // current row
  BLOBNBOX *blob;      // current blob
  BLOBNBOX_IT blob_it; // iterator

  length = sqrt(gradient * gradient + 1);
  rotation = FCOORD(1 / length, -gradient / length);
  for (row_it.mark_cycle_pt(); !row_it.cycled_list(); row_it.forward()) {
    row = row_it.data();
    blob_it.set_to_list(row->blob_list());
    for (blob_it.mark_cycle_pt(); !blob_it.cycled_list(); blob_it.forward()) {
      blob = blob_it.data();
      blob_box = blob->bounding_box();
      blob_box.rotate(rotation); // de-skew it
      result += blob_box;
    }
  }
  return result;
}

/**
 * @name compute_line_occupation
 *
 * Compute the pixel projection back on the y axis given the global
 * skew. Also compute the 1st derivative.
 */
void compute_line_occupation( // project blobs
    TO_BLOCK *block,          // block to do
    float gradient,           // global skew
    int32_t min_y,            // min coord in block
    int32_t max_y,            // in block
    int32_t *occupation,      // output projection
    int32_t *deltas           // derivative
) {
  int32_t line_count; // maxy-miny+1
  int32_t line_index; // of scan line
  int index;          // array index for daft compilers
  TO_ROW *row;        // current row
  TO_ROW_IT row_it = block->get_rows();
  BLOBNBOX *blob;      // current blob
  BLOBNBOX_IT blob_it; // iterator
  float length;        // of skew vector
  TBOX blob_box;       // bounding box
  FCOORD rotation;     // inverse of skew

  line_count = max_y - min_y + 1;
  length = sqrt(gradient * gradient + 1);
  rotation = FCOORD(1 / length, -gradient / length);
  for (line_index = 0; line_index < line_count; line_index++)
    deltas[line_index] = 0;
  for (row_it.mark_cycle_pt(); !row_it.cycled_list(); row_it.forward()) {
    row = row_it.data();
    blob_it.set_to_list(row->blob_list());
    for (blob_it.mark_cycle_pt(); !blob_it.cycled_list(); blob_it.forward()) {
      blob = blob_it.data();
      blob_box = blob->bounding_box();
      blob_box.rotate(rotation); // de-skew it
      int32_t width = blob_box.right() - blob_box.left();
      index = blob_box.bottom() - min_y;
      ASSERT_HOST(index >= 0 && index < line_count);
      // count transitions
      deltas[index] += width;
      index = blob_box.top() - min_y;
      ASSERT_HOST(index >= 0 && index < line_count);
      deltas[index] -= width;
    }
  }
  occupation[0] = deltas[0];
  for (line_index = 1; line_index < line_count; line_index++)
    occupation[line_index] = occupation[line_index - 1] + deltas[line_index];
}

/**
 * compute_occupation_threshold
 *
 * Compute thresholds for textline or not for the occupation array.
 */
void compute_occupation_threshold( // project blobs
    int32_t low_window,            // below result point
    int32_t high_window,           // above result point
    int32_t line_count,            // array sizes
    int32_t *occupation,           // input projection
    int32_t *thresholds            // output thresholds
) {
  int32_t line_index; // of thresholds line
  int32_t low_index;  // in occupation
  int32_t high_index; // in occupation
  int32_t sum;        // current average
  int32_t divisor;    // to get thresholds
  int32_t min_index;  // of min occ
  int32_t min_occ;    // min in locality
  int32_t test_index; // for finding min

  divisor = static_cast<int32_t>(ceil((low_window + high_window) / textord_occupancy_threshold));
  if (low_window + high_window < line_count) {
    for (sum = 0, high_index = 0; high_index < low_window; high_index++)
      sum += occupation[high_index];
    for (low_index = 0; low_index < high_window; low_index++, high_index++)
      sum += occupation[high_index];
    min_occ = occupation[0];
    min_index = 0;
    for (test_index = 1; test_index < high_index; test_index++) {
      if (occupation[test_index] <= min_occ) {
        min_occ = occupation[test_index];
        min_index = test_index; // find min in region
      }
    }
    for (line_index = 0; line_index < low_window; line_index++)
      thresholds[line_index] = (sum - min_occ) / divisor + min_occ;
    // same out to end
    for (low_index = 0; high_index < line_count; low_index++, high_index++) {
      sum -= occupation[low_index];
      sum += occupation[high_index];
      if (occupation[high_index] <= min_occ) {
        // find min in region
        min_occ = occupation[high_index];
        min_index = high_index;
      }
      // lost min from region
      if (min_index <= low_index) {
        min_occ = occupation[low_index + 1];
        min_index = low_index + 1;
        for (test_index = low_index + 2; test_index <= high_index; test_index++) {
          if (occupation[test_index] <= min_occ) {
            min_occ = occupation[test_index];
            // find min in region
            min_index = test_index;
          }
        }
      }
      thresholds[line_index++] = (sum - min_occ) / divisor + min_occ;
    }
  } else {
    min_occ = occupation[0];
    min_index = 0;
    for (sum = 0, low_index = 0; low_index < line_count; low_index++) {
      if (occupation[low_index] < min_occ) {
        min_occ = occupation[low_index];
        min_index = low_index;
      }
      sum += occupation[low_index];
    }
    line_index = 0;
  }
  for (; line_index < line_count; line_index++)
    thresholds[line_index] = (sum - min_occ) / divisor + min_occ;
  // same out to end
}

/**
 * @name compute_dropout_distances
 *
 * Compute the distance from each coordinate to the nearest dropout.
 */
void compute_dropout_distances( // project blobs
    int32_t *occupation,        // input projection
    int32_t *thresholds,        // output thresholds
    int32_t line_count          // array sizes
) {
  int32_t line_index;     // of thresholds line
  int32_t distance;       // from prev dropout
  int32_t next_dist;      // to next dropout
  int32_t back_index;     // for back filling
  int32_t prev_threshold; // before overwrite

  distance = -line_count;
  line_index = 0;
  do {
    do {
      distance--;
      prev_threshold = thresholds[line_index];
      // distance from prev
      thresholds[line_index] = distance;
      line_index++;
    } while (line_index < line_count && (occupation[line_index] < thresholds[line_index] ||
                                         occupation[line_index - 1] >= prev_threshold));
    if (line_index < line_count) {
      back_index = line_index - 1;
      next_dist = 1;
      while (next_dist < -distance && back_index >= 0) {
        thresholds[back_index] = next_dist;
        back_index--;
        next_dist++;
        distance++;
      }
      distance = 1;
    }
  } while (line_index < line_count);
}

/**
 * @name expand_rows
 *
 * Expand each row to the least of its allowed size and touching its
 * neighbours. If the expansion would entirely swallow a neighbouring row
 * then do so.
 */
void expand_rows(       // find lines
    ICOORD page_tr,     // top right
    TO_BLOCK *block,    // block to do
    float gradient,     // gradient to fit
    FCOORD rotation,    // for drawing
    int32_t block_edge, // edge of block
    bool testing_on     // correct orientation
) {
  bool swallowed_row;    // eaten a neighbour
  float y_max, y_min;    // new row limits
  float y_bottom, y_top; // allowed limits
  TO_ROW *test_row;      // next row
  TO_ROW *row;           // current row
                         // iterators
  BLOBNBOX_IT blob_it = &block->blobs;
  TO_ROW_IT row_it = block->get_rows();

#ifndef GRAPHICS_DISABLED
  if (textord_show_expanded_rows && testing_on) {
    if (to_win == nullptr)
      create_to_win(page_tr);
  }
#endif

  adjust_row_limits(block); // shift min,max.
  if (textord_new_initial_xheight) {
    if (block->get_rows()->length() == 0)
      return;
    compute_row_stats(block, textord_show_expanded_rows && testing_on);
  }
  assign_blobs_to_rows(block, &gradient, 4, true, false, false);
  // get real membership
  if (block->get_rows()->length() == 0)
    return;
  fit_parallel_rows(block, gradient, rotation, block_edge,
                    textord_show_expanded_rows && testing_on);
  if (!textord_new_initial_xheight)
    compute_row_stats(block, textord_show_expanded_rows && testing_on);
  row_it.move_to_last();
  do {
    row = row_it.data();
    y_max = row->max_y(); // get current limits
    y_min = row->min_y();
    y_bottom = row->intercept() - block->line_size * textord_expansion_factor *
                                      tesseract::CCStruct::kDescenderFraction;
    y_top = row->intercept() +
            block->line_size * textord_expansion_factor *
                (tesseract::CCStruct::kXHeightFraction + tesseract::CCStruct::kAscenderFraction);
    if (y_min > y_bottom) { // expansion allowed
      if (textord_show_expanded_rows && testing_on)
        tprintf("Expanding bottom of row at %f from %f to %f\n", row->intercept(), y_min, y_bottom);
      // expandable
      swallowed_row = true;
      while (swallowed_row && !row_it.at_last()) {
        swallowed_row = false;
        // get next one
        test_row = row_it.data_relative(1);
        // overlaps space
        if (test_row->max_y() > y_bottom) {
          if (test_row->min_y() > y_bottom) {
            if (textord_show_expanded_rows && testing_on)
              tprintf("Eating row below at %f\n", test_row->intercept());
            row_it.forward();
#ifndef GRAPHICS_DISABLED
            if (textord_show_expanded_rows && testing_on)
              plot_parallel_row(test_row, gradient, block_edge, ScrollView::WHITE, rotation);
#endif
            blob_it.set_to_list(row->blob_list());
            blob_it.add_list_after(test_row->blob_list());
            // swallow complete row
            delete row_it.extract();
            row_it.backward();
            swallowed_row = true;
          } else if (test_row->max_y() < y_min) {
            // shorter limit
            y_bottom = test_row->max_y();
            if (textord_show_expanded_rows && testing_on)
              tprintf("Truncating limit to %f due to touching row at %f\n", y_bottom,
                      test_row->intercept());
          } else {
            y_bottom = y_min; // can't expand it
            if (textord_show_expanded_rows && testing_on)
              tprintf("Not expanding limit beyond %f due to touching row at %f\n", y_bottom,
                      test_row->intercept());
          }
        }
      }
      y_min = y_bottom; // expand it
    }
    if (y_max < y_top) { // expansion allowed
      if (textord_show_expanded_rows && testing_on)
        tprintf("Expanding top of row at %f from %f to %f\n", row->intercept(), y_max, y_top);
      swallowed_row = true;
      while (swallowed_row && !row_it.at_first()) {
        swallowed_row = false;
        // get one above
        test_row = row_it.data_relative(-1);
        if (test_row->min_y() < y_top) {
          if (test_row->max_y() < y_top) {
            if (textord_show_expanded_rows && testing_on)
              tprintf("Eating row above at %f\n", test_row->intercept());
            row_it.backward();
            blob_it.set_to_list(row->blob_list());
#ifndef GRAPHICS_DISABLED
            if (textord_show_expanded_rows && testing_on)
              plot_parallel_row(test_row, gradient, block_edge, ScrollView::WHITE, rotation);
#endif
            blob_it.add_list_after(test_row->blob_list());
            // swallow complete row
            delete row_it.extract();
            row_it.forward();
            swallowed_row = true;
          } else if (test_row->min_y() < y_max) {
            // shorter limit
            y_top = test_row->min_y();
            if (textord_show_expanded_rows && testing_on)
              tprintf("Truncating limit to %f due to touching row at %f\n", y_top,
                      test_row->intercept());
          } else {
            y_top = y_max; // can't expand it
            if (textord_show_expanded_rows && testing_on)
              tprintf("Not expanding limit beyond %f due to touching row at %f\n", y_top,
                      test_row->intercept());
          }
        }
      }
      y_max = y_top;
    }
    // new limits
    row->set_limits(y_min, y_max);
    row_it.backward();
  } while (!row_it.at_last());
}

/**
 * adjust_row_limits
 *
 * Change the limits of rows to suit the default fractions.
 */
void adjust_row_limits( // tidy limits
    TO_BLOCK *block     // block to do
) {
  TO_ROW *row; // current row
  float size;  // size of row
  float ymax;  // top of row
  float ymin;  // bottom of row
  TO_ROW_IT row_it = block->get_rows();

  if (textord_show_expanded_rows)
    tprintf("Adjusting row limits for block(%d,%d)\n", block->block->pdblk.bounding_box().left(),
            block->block->pdblk.bounding_box().top());
  for (row_it.mark_cycle_pt(); !row_it.cycled_list(); row_it.forward()) {
    row = row_it.data();
    size = row->max_y() - row->min_y();
    if (textord_show_expanded_rows)
      tprintf("Row at %f has min %f, max %f, size %f\n", row->intercept(), row->min_y(),
              row->max_y(), size);
    size /= tesseract::CCStruct::kXHeightFraction + tesseract::CCStruct::kAscenderFraction +
            tesseract::CCStruct::kDescenderFraction;
    ymax = size * (tesseract::CCStruct::kXHeightFraction + tesseract::CCStruct::kAscenderFraction);
    ymin = -size * tesseract::CCStruct::kDescenderFraction;
    row->set_limits(row->intercept() + ymin, row->intercept() + ymax);
    row->merged = false;
  }
}

/**
 * @name compute_row_stats
 *
 * Compute the linespacing and offset.
 */
void compute_row_stats( // find lines
    TO_BLOCK *block,    // block to do
    bool testing_on     // correct orientation
) {
  int32_t row_index; // of median
  TO_ROW *row;       // current row
  TO_ROW *prev_row;  // previous row
  float iqr;         // inter quartile range
  TO_ROW_IT row_it = block->get_rows();
  // number of rows
  int16_t rowcount = row_it.length();
  // for choose nth
  std::vector<TO_ROW *> rows(rowcount);
  rowcount = 0;
  prev_row = nullptr;
  row_it.move_to_last(); // start at bottom
  do {
    row = row_it.data();
    if (prev_row != nullptr) {
      rows[rowcount++] = prev_row;
      prev_row->spacing = row->intercept() - prev_row->intercept();
      if (testing_on)
<<<<<<< HEAD
        tprintf("Row at %g yields spacing of %g\n",
          row->intercept (), prev_row->spacing);
=======
        tprintf("Row at %g yields spacing of %g\n", row->intercept(), prev_row->spacing);
>>>>>>> 87b0a4de
    }
    prev_row = row;
    row_it.backward();
  } while (!row_it.at_last());
  block->key_row = prev_row;
  block->baseline_offset = fmod(prev_row->parallel_c(), block->line_spacing);
  if (testing_on)
<<<<<<< HEAD
    tprintf("Blob based spacing=(%g,%g), offset=%g",
      block->line_size, block->line_spacing, block->baseline_offset);
=======
    tprintf("Blob based spacing=(%g,%g), offset=%g", block->line_size, block->line_spacing,
            block->baseline_offset);
>>>>>>> 87b0a4de
  if (rowcount > 0) {
    rows.resize(rowcount);
    row_index = rowcount * 3 / 4;
    std::nth_element(rows.begin(), rows.begin() + row_index, rows.end(), row_spacing_order);
    iqr = rows[row_index]->spacing;
    row_index = rowcount / 4;
    std::nth_element(rows.begin(), rows.begin() + row_index, rows.end(), row_spacing_order);
    iqr -= rows[row_index]->spacing;
    row_index = rowcount / 2;
    std::nth_element(rows.begin(), rows.begin() + row_index, rows.end(), row_spacing_order);
    block->key_row = rows[row_index];
    if (testing_on)
      tprintf(" row based=%g(%g)", rows[row_index]->spacing, iqr);
<<<<<<< HEAD
    if (rowcount > 2
    && iqr < rows[row_index]->spacing * textord_linespace_iqrlimit) {
=======
    if (rowcount > 2 && iqr < rows[row_index]->spacing * textord_linespace_iqrlimit) {
>>>>>>> 87b0a4de
      if (!textord_new_initial_xheight) {
        if (rows[row_index]->spacing < block->line_spacing &&
            rows[row_index]->spacing > block->line_size)
          // within range
          block->line_size = rows[row_index]->spacing;
        // spacing=size
        else if (rows[row_index]->spacing > block->line_spacing)
          block->line_size = block->line_spacing;
        // too big so use max
      } else {
        if (rows[row_index]->spacing < block->line_spacing)
          block->line_size = rows[row_index]->spacing;
        else
          block->line_size = block->line_spacing;
        // too big so use max
      }
      if (block->line_size < textord_min_xheight)
        block->line_size = (float)textord_min_xheight;
      block->line_spacing = rows[row_index]->spacing;
      block->max_blob_size = block->line_spacing * textord_excess_blobsize;
    }
    block->baseline_offset = fmod(rows[row_index]->intercept(), block->line_spacing);
  }
  if (testing_on)
<<<<<<< HEAD
    tprintf("\nEstimate line size=%g, spacing=%g, offset=%g\n",
      block->line_size, block->line_spacing, block->baseline_offset);
=======
    tprintf("\nEstimate line size=%g, spacing=%g, offset=%g\n", block->line_size,
            block->line_spacing, block->baseline_offset);
>>>>>>> 87b0a4de
}

/**
 * @name compute_block_xheight
 *
 * Compute the xheight of the individual rows, then correlate them
 * and interpret ascenderless lines, correcting xheights.
 *
 * First we compute our best guess of the x-height of each row independently
 * with compute_row_xheight(), which looks for a pair of commonly occurring
 * heights that could be x-height and ascender height. This function also
 * attempts to find descenders of lowercase letters (i.e. not the small
 * descenders that could appear in upper case letters as Q,J).
 *
 * After this computation each row falls into one of the following categories:
 * ROW_ASCENDERS_FOUND: we found xheight and ascender modes, so this must be
 *                      a regular row; we'll use its xheight to compute
 *                      xheight and ascrise estimates for the block
 * ROW_DESCENDERS_FOUND: no ascenders, so we do not have a high confidence in
 *                       the xheight of this row (don't use it for estimating
 *                       block xheight), but this row can't contain all caps
 * ROW_UNKNOWN: a row with no ascenders/descenders, could be all lowercase
 *              (or mostly lowercase for fonts with very few ascenders),
 *              all upper case or small caps
 * ROW_INVALID: no meaningful xheight could be found for this row
 *
 * We then run correct_row_xheight() and use the computed xheight and ascrise
 * averages to correct xheight values of the rows in ROW_DESCENDERS_FOUND,
 * ROW_UNKNOWN and ROW_INVALID categories.
 *
 */
void Textord::compute_block_xheight(TO_BLOCK *block, float gradient) {
  TO_ROW *row; // current row
  float asc_frac_xheight = CCStruct::kAscenderFraction / CCStruct::kXHeightFraction;
  float desc_frac_xheight = CCStruct::kDescenderFraction / CCStruct::kXHeightFraction;
  int32_t min_height, max_height; // limits on xheight
  TO_ROW_IT row_it = block->get_rows();
  if (row_it.empty())
    return; // no rows

  // Compute the best guess of xheight of each row individually.
  // Use xheight and ascrise values of the rows where ascenders were found.
  get_min_max_xheight(block->line_size, &min_height, &max_height);
  STATS row_asc_xheights(min_height, max_height + 1);
  STATS row_asc_ascrise(static_cast<int>(min_height * asc_frac_xheight),
                        static_cast<int>(max_height * asc_frac_xheight) + 1);
  int min_desc_height = static_cast<int>(min_height * desc_frac_xheight);
  int max_desc_height = static_cast<int>(max_height * desc_frac_xheight);
  STATS row_asc_descdrop(min_desc_height, max_desc_height + 1);
  STATS row_desc_xheights(min_height, max_height + 1);
  STATS row_desc_descdrop(min_desc_height, max_desc_height + 1);
  STATS row_cap_xheights(min_height, max_height + 1);
  STATS row_cap_floating_xheights(min_height, max_height + 1);
  for (row_it.mark_cycle_pt(); !row_it.cycled_list(); row_it.forward()) {
    row = row_it.data();
    // Compute the xheight of this row if it has not been computed before.
    if (row->xheight <= 0.0) {
      compute_row_xheight(row, block->block->classify_rotation(), gradient, block->line_size);
    }
    ROW_CATEGORY row_category = get_row_category(row);
    if (row_category == ROW_ASCENDERS_FOUND) {
      row_asc_xheights.add(static_cast<int32_t>(row->xheight), row->xheight_evidence);
      row_asc_ascrise.add(static_cast<int32_t>(row->ascrise), row->xheight_evidence);
      row_asc_descdrop.add(static_cast<int32_t>(-row->descdrop), row->xheight_evidence);
    } else if (row_category == ROW_DESCENDERS_FOUND) {
      row_desc_xheights.add(static_cast<int32_t>(row->xheight), row->xheight_evidence);
      row_desc_descdrop.add(static_cast<int32_t>(-row->descdrop), row->xheight_evidence);
    } else if (row_category == ROW_UNKNOWN) {
      fill_heights(row, gradient, min_height, max_height, &row_cap_xheights,
                   &row_cap_floating_xheights);
    }
  }

  float xheight = 0.0;
  float ascrise = 0.0;
  float descdrop = 0.0;
  // Compute our best guess of xheight of this block.
  if (row_asc_xheights.get_total() > 0) {
    // Determine xheight from rows where ascenders were found.
    xheight = row_asc_xheights.median();
    ascrise = row_asc_ascrise.median();
    descdrop = -row_asc_descdrop.median();
  } else if (row_desc_xheights.get_total() > 0) {
    // Determine xheight from rows where descenders were found.
    xheight = row_desc_xheights.median();
    descdrop = -row_desc_descdrop.median();
  } else if (row_cap_xheights.get_total() > 0) {
    // All the rows in the block were (a/de)scenderless.
    // Try to search for two modes in row_cap_heights that could
    // be the xheight and the capheight (e.g. some of the rows
    // were lowercase, but did not have enough (a/de)scenders.
    // If such two modes can not be found, this block is most
    // likely all caps (or all small caps, in which case the code
    // still works as intended).
    compute_xheight_from_modes(
        &row_cap_xheights, &row_cap_floating_xheights,
        textord_single_height_mode && block->block->classify_rotation().y() == 0.0, min_height,
        max_height, &(xheight), &(ascrise));
    if (ascrise == 0) { // assume only caps in the whole block
      xheight = row_cap_xheights.median() * CCStruct::kXHeightCapRatio;
    }
  } else { // default block sizes
    xheight = block->line_size * CCStruct::kXHeightFraction;
  }
  // Correct xheight, ascrise and descdrop if necessary.
  bool corrected_xheight = false;
  if (xheight < textord_min_xheight) {
    xheight = static_cast<float>(textord_min_xheight);
    corrected_xheight = true;
  }
  if (corrected_xheight || ascrise <= 0.0) {
    ascrise = xheight * asc_frac_xheight;
  }
  if (corrected_xheight || descdrop >= 0.0) {
    descdrop = -(xheight * desc_frac_xheight);
  }
  block->xheight = xheight;

  if (textord_debug_xheights) {
    tprintf("Block average xheight=%.4f, ascrise=%.4f, descdrop=%.4f\n", xheight, ascrise,
            descdrop);
  }
  // Correct xheight, ascrise, descdrop of rows based on block averages.
  for (row_it.mark_cycle_pt(); !row_it.cycled_list(); row_it.forward()) {
    correct_row_xheight(row_it.data(), xheight, ascrise, descdrop);
  }
}

/**
 * @name compute_row_xheight
 *
 * Estimate the xheight of this row.
 * Compute the ascender rise and descender drop at the same time.
 * Set xheigh_evidence to the number of blobs with the chosen xheight
 * that appear in this row.
 */
void Textord::compute_row_xheight(TO_ROW *row, // row to do
                                  const FCOORD &rotation,
                                  float gradient, // global skew
                                  int block_line_size) {
  // Find blobs representing repeated characters in rows and mark them.
  // This information is used for computing row xheight and at a later
  // stage when words are formed by make_words.
  if (!row->rep_chars_marked()) {
    mark_repeated_chars(row);
  }

  int min_height, max_height;
  get_min_max_xheight(block_line_size, &min_height, &max_height);
  STATS heights(min_height, max_height + 1);
  STATS floating_heights(min_height, max_height + 1);
  fill_heights(row, gradient, min_height, max_height, &heights, &floating_heights);
  row->ascrise = 0.0f;
  row->xheight = 0.0f;
  row->xheight_evidence = compute_xheight_from_modes(
      &heights, &floating_heights, textord_single_height_mode && rotation.y() == 0.0, min_height,
      max_height, &(row->xheight), &(row->ascrise));
  row->descdrop = 0.0f;
  if (row->xheight > 0.0) {
    row->descdrop =
        static_cast<float>(compute_row_descdrop(row, gradient, row->xheight_evidence, &heights));
  }
}

/**
 * @name fill_heights
 *
 * Fill the given heights with heights of the blobs that are legal
 * candidates for estimating xheight.
 */
void fill_heights(TO_ROW *row, float gradient, int min_height, int max_height, STATS *heights,
                  STATS *floating_heights) {
  float xcentre;  // centre of blob
  float top;      // top y coord of blob
  float height;   // height of blob
  BLOBNBOX *blob; // current blob
  int repeated_set;
  BLOBNBOX_IT blob_it = row->blob_list();
  if (blob_it.empty())
    return; // no blobs in this row
  bool has_rep_chars = row->rep_chars_marked() && row->num_repeated_sets() > 0;
  do {
    blob = blob_it.data();
    if (!blob->joined_to_prev()) {
      xcentre = (blob->bounding_box().left() + blob->bounding_box().right()) / 2.0f;
      top = blob->bounding_box().top();
      height = blob->bounding_box().height();
      if (textord_fix_xheight_bug)
        top -= row->baseline.y(xcentre);
      else
        top -= gradient * xcentre + row->parallel_c();
      if (top >= min_height && top <= max_height) {
        heights->add(static_cast<int32_t>(floor(top + 0.5)), 1);
        if (height / top < textord_min_blob_height_fraction) {
          floating_heights->add(static_cast<int32_t>(floor(top + 0.5)), 1);
        }
      }
    }
    // Skip repeated chars, since they are likely to skew the height stats.
    if (has_rep_chars && blob->repeated_set() != 0) {
      repeated_set = blob->repeated_set();
      blob_it.forward();
      while (!blob_it.at_first() && blob_it.data()->repeated_set() == repeated_set) {
        blob_it.forward();
        if (textord_debug_xheights)
          tprintf("Skipping repeated char when computing xheight\n");
      }
    } else {
      blob_it.forward();
    }
  } while (!blob_it.at_first());
}

/**
 * @name compute_xheight_from_modes
 *
 * Given a STATS object heights, looks for two most frequently occurring
 * heights that look like xheight and xheight + ascrise. If found, sets
 * the values of *xheight and *ascrise accordingly, otherwise sets xheight
 * to any most frequently occurring height and sets *ascrise to 0.
 * Returns the number of times xheight occurred in heights.
 * For each mode that is considered for being an xheight the count of
 * floating blobs (stored in floating_heights) is subtracted from the
 * total count of the blobs of this height. This is done because blobs
 * that sit far above the baseline could represent valid ascenders, but
 * it is highly unlikely that such a character's height will be an xheight
 * (e.g.  -, ', =, ^, `, ", ', etc)
 * If cap_only, then force finding of only the top mode.
 */
int compute_xheight_from_modes(STATS *heights, STATS *floating_heights, bool cap_only,
                               int min_height, int max_height, float *xheight, float *ascrise) {
  int blob_index = heights->mode();                 // find mode
  int blob_count = heights->pile_count(blob_index); // get count of mode
  if (textord_debug_xheights) {
    tprintf("min_height=%d, max_height=%d, mode=%d, count=%d, total=%d\n", min_height, max_height,
            blob_index, blob_count, heights->get_total());
    heights->print();
    floating_heights->print();
  }
  if (blob_count == 0)
    return 0;
  int modes[MAX_HEIGHT_MODES]; // biggest piles
  bool in_best_pile = false;
  int prev_size = -INT32_MAX;
  int best_count = 0;
  int mode_count = compute_height_modes(heights, min_height, max_height, modes, MAX_HEIGHT_MODES);
  if (cap_only && mode_count > 1)
    mode_count = 1;
  int x;
  if (textord_debug_xheights) {
    tprintf("found %d modes: ", mode_count);
    for (x = 0; x < mode_count; x++)
      tprintf("%d ", modes[x]);
    tprintf("\n");
  }

  for (x = 0; x < mode_count - 1; x++) {
    if (modes[x] != prev_size + 1)
      in_best_pile = false; // had empty height
    int modes_x_count = heights->pile_count(modes[x]) - floating_heights->pile_count(modes[x]);
    if ((modes_x_count >= blob_count * textord_xheight_mode_fraction) &&
        (in_best_pile || modes_x_count > best_count)) {
      for (int asc = x + 1; asc < mode_count; asc++) {
        float ratio = static_cast<float>(modes[asc]) / static_cast<float>(modes[x]);
        if (textord_ascx_ratio_min < ratio && ratio < textord_ascx_ratio_max &&
            (heights->pile_count(modes[asc]) >= blob_count * textord_ascheight_mode_fraction)) {
          if (modes_x_count > best_count) {
            in_best_pile = true;
            best_count = modes_x_count;
          }
          if (textord_debug_xheights) {
            tprintf("X=%d, asc=%d, count=%d, ratio=%g\n", modes[x], modes[asc] - modes[x],
                    modes_x_count, ratio);
          }
          prev_size = modes[x];
          *xheight = static_cast<float>(modes[x]);
          *ascrise = static_cast<float>(modes[asc] - modes[x]);
        }
      }
    }
  }
  if (*xheight == 0) { // single mode
    // Remove counts of the "floating" blobs (the one whose height is too
    // small in relation to it's top end of the bounding box) from heights
    // before computing the single-mode xheight.
    // Restore the counts in heights after the mode is found, since
    // floating blobs might be useful for determining potential ascenders
    // in compute_row_descdrop().
    if (floating_heights->get_total() > 0) {
      for (x = min_height; x < max_height; ++x) {
        heights->add(x, -(floating_heights->pile_count(x)));
      }
      blob_index = heights->mode(); // find the modified mode
      for (x = min_height; x < max_height; ++x) {
        heights->add(x, floating_heights->pile_count(x));
      }
    }
    *xheight = static_cast<float>(blob_index);
    *ascrise = 0.0f;
    best_count = heights->pile_count(blob_index);
    if (textord_debug_xheights)
      tprintf("Single mode xheight set to %g\n", *xheight);
  } else if (textord_debug_xheights) {
    tprintf("Multi-mode xheight set to %g, asc=%g\n", *xheight, *ascrise);
  }
  return best_count;
}

/**
 * @name compute_row_descdrop
 *
 * Estimates the descdrop of this row. This function looks for
 * "significant" descenders of lowercase letters (those that could
 * not just be the small descenders of upper case letters like Q,J).
 * The function also takes into account how many potential ascenders
 * this row might contain. If the number of potential ascenders along
 * with descenders is close to the expected fraction of the total
 * number of blobs in the row, the function returns the descender
 * height, returns 0 otherwise.
 */
int32_t compute_row_descdrop(TO_ROW *row, float gradient, int xheight_blob_count,
                             STATS *asc_heights) {
  // Count how many potential ascenders are in this row.
  int i_min = asc_heights->min_bucket();
  if ((i_min / row->xheight) < textord_ascx_ratio_min) {
    i_min = static_cast<int>(floor(row->xheight * textord_ascx_ratio_min + 0.5));
  }
  int i_max = asc_heights->max_bucket();
  if ((i_max / row->xheight) > textord_ascx_ratio_max) {
    i_max = static_cast<int>(floor(row->xheight * textord_ascx_ratio_max));
  }
  int num_potential_asc = 0;
  for (int i = i_min; i <= i_max; ++i) {
    num_potential_asc += asc_heights->pile_count(i);
  }
  auto min_height = static_cast<int32_t>(floor(row->xheight * textord_descx_ratio_min + 0.5));
  auto max_height = static_cast<int32_t>(floor(row->xheight * textord_descx_ratio_max));
  float xcentre; // centre of blob
  float height;  // height of blob
  BLOBNBOX_IT blob_it = row->blob_list();
  BLOBNBOX *blob; // current blob
  STATS heights(min_height, max_height + 1);
  for (blob_it.mark_cycle_pt(); !blob_it.cycled_list(); blob_it.forward()) {
    blob = blob_it.data();
    if (!blob->joined_to_prev()) {
      xcentre = (blob->bounding_box().left() + blob->bounding_box().right()) / 2.0f;
      height = (gradient * xcentre + row->parallel_c() - blob->bounding_box().bottom());
      if (height >= min_height && height <= max_height)
        heights.add(static_cast<int>(floor(height + 0.5)), 1);
    }
  }
  int blob_index = heights.mode();                 // find mode
  int blob_count = heights.pile_count(blob_index); // get count of mode
  float total_fraction = (textord_descheight_mode_fraction + textord_ascheight_mode_fraction);
  if (static_cast<float>(blob_count + num_potential_asc) < xheight_blob_count * total_fraction) {
    blob_count = 0;
  }
  int descdrop = blob_count > 0 ? -blob_index : 0;
  if (textord_debug_xheights) {
    tprintf("Descdrop: %d (potential ascenders %d, descenders %d)\n", descdrop, num_potential_asc,
            blob_count);
    heights.print();
  }
  return descdrop;
}

/**
 * @name compute_height_modes
 *
 * Find the top maxmodes values in the input array and put their
 * indices in the output in the order in which they occurred.
 */
int32_t compute_height_modes(STATS *heights,     // stats to search
                             int32_t min_height, // bottom of range
                             int32_t max_height, // top of range
                             int32_t *modes,     // output array
                             int32_t maxmodes) { // size of modes
  int32_t pile_count;                            // no in source pile
  int32_t src_count;                             // no of source entries
  int32_t src_index;                             // current entry
  int32_t least_count;                           // height of smalllest
  int32_t least_index;                           // index of least
  int32_t dest_count;                            // index in modes

  src_count = max_height + 1 - min_height;
  dest_count = 0;
  least_count = INT32_MAX;
  least_index = -1;
  for (src_index = 0; src_index < src_count; src_index++) {
    pile_count = heights->pile_count(min_height + src_index);
    if (pile_count > 0) {
      if (dest_count < maxmodes) {
        if (pile_count < least_count) {
          // find smallest in array
          least_count = pile_count;
          least_index = dest_count;
        }
        modes[dest_count++] = min_height + src_index;
      } else if (pile_count >= least_count) {
        while (least_index < maxmodes - 1) {
          modes[least_index] = modes[least_index + 1];
          // shuffle up
          least_index++;
        }
        // new one on end
        modes[maxmodes - 1] = min_height + src_index;
        if (pile_count == least_count) {
          // new smallest
          least_index = maxmodes - 1;
        } else {
          least_count = heights->pile_count(modes[0]);
          least_index = 0;
          for (dest_count = 1; dest_count < maxmodes; dest_count++) {
            pile_count = heights->pile_count(modes[dest_count]);
            if (pile_count < least_count) {
              // find smallest
              least_count = pile_count;
              least_index = dest_count;
            }
          }
        }
      }
    }
  }
  return dest_count;
}

/**
 * @name correct_row_xheight
 *
 * Adjust the xheight etc of this row if not within reasonable limits
 * of the average for the block.
 */
void correct_row_xheight(TO_ROW *row, float xheight, float ascrise, float descdrop) {
  ROW_CATEGORY row_category = get_row_category(row);
  if (textord_debug_xheights) {
    tprintf(
        "correcting row xheight: row->xheight %.4f"
        ", row->acrise %.4f row->descdrop %.4f\n",
        row->xheight, row->ascrise, row->descdrop);
  }
  bool normal_xheight = within_error_margin(row->xheight, xheight, textord_xheight_error_margin);
  bool cap_xheight =
      within_error_margin(row->xheight, xheight + ascrise, textord_xheight_error_margin);
  // Use the average xheight/ascrise for the following cases:
  // -- the xheight of the row could not be determined at all
  // -- the row has descenders (e.g. "many groups", "ISBN 12345 p.3")
  //    and its xheight is close to either cap height or average xheight
  // -- the row does not have ascenders or descenders, but its xheight
  //    is close to the average block xheight (e.g. row with "www.mmm.com")
  if (row_category == ROW_ASCENDERS_FOUND) {
    if (row->descdrop >= 0.0) {
      row->descdrop = row->xheight * (descdrop / xheight);
    }
  } else if (row_category == ROW_INVALID ||
             (row_category == ROW_DESCENDERS_FOUND && (normal_xheight || cap_xheight)) ||
             (row_category == ROW_UNKNOWN && normal_xheight)) {
    if (textord_debug_xheights)
      tprintf("using average xheight\n");
    row->xheight = xheight;
    row->ascrise = ascrise;
    row->descdrop = descdrop;
  } else if (row_category == ROW_DESCENDERS_FOUND) {
    // Assume this is a row with mostly lowercase letters and it's xheight
    // is computed correctly (unfortunately there is no way to distinguish
    // this from the case when descenders are found, but the most common
    // height is capheight).
    if (textord_debug_xheights)
      tprintf("lowercase, corrected ascrise\n");
    row->ascrise = row->xheight * (ascrise / xheight);
  } else if (row_category == ROW_UNKNOWN) {
    // Otherwise assume this row is an all-caps or small-caps row
    // and adjust xheight and ascrise of the row.

    row->all_caps = true;
    if (cap_xheight) { // regular all caps
      if (textord_debug_xheights)
        tprintf("all caps\n");
      row->xheight = xheight;
      row->ascrise = ascrise;
      row->descdrop = descdrop;
    } else { // small caps or caps with an odd xheight
      if (textord_debug_xheights) {
        if (row->xheight < xheight + ascrise && row->xheight > xheight) {
          tprintf("small caps\n");
        } else {
          tprintf("all caps with irregular xheight\n");
        }
      }
      row->ascrise = row->xheight * (ascrise / (xheight + ascrise));
      row->xheight -= row->ascrise;
      row->descdrop = row->xheight * (descdrop / xheight);
    }
  }
  if (textord_debug_xheights) {
    tprintf(
        "corrected row->xheight = %.4f, row->acrise = %.4f, row->descdrop"
        " = %.4f\n",
        row->xheight, row->ascrise, row->descdrop);
  }
}

static int CountOverlaps(const TBOX &box, int min_height, BLOBNBOX_LIST *blobs) {
  int overlaps = 0;
  BLOBNBOX_IT blob_it(blobs);
  for (blob_it.mark_cycle_pt(); !blob_it.cycled_list(); blob_it.forward()) {
    BLOBNBOX *blob = blob_it.data();
    const TBOX &blob_box = blob->bounding_box();
    if (blob_box.height() >= min_height && box.major_overlap(blob_box)) {
      ++overlaps;
    }
  }
  return overlaps;
}

/**
 * @name separate_underlines
 *
 * Test wide objects for being potential underlines. If they are then
 * put them in a separate list in the block.
 */
void separate_underlines(TO_BLOCK *block,   // block to do
                         float gradient,    // skew angle
                         FCOORD rotation,   // inverse landscape
                         bool testing_on) { // correct orientation
  BLOBNBOX *blob;                           // current blob
  C_BLOB *rotated_blob;                     // rotated blob
  TO_ROW *row;                              // current row
  float length;                             // of g_vec
  TBOX blob_box;
  FCOORD blob_rotation; // inverse of rotation
  FCOORD g_vec;         // skew rotation
  BLOBNBOX_IT blob_it;  // iterator
                        // iterator
  BLOBNBOX_IT under_it = &block->underlines;
  BLOBNBOX_IT large_it = &block->large_blobs;
  TO_ROW_IT row_it = block->get_rows();
  int min_blob_height = static_cast<int>(textord_min_blob_height_fraction * block->line_size + 0.5);

  // length of vector
  length = sqrt(1 + gradient * gradient);
  g_vec = FCOORD(1 / length, -gradient / length);
  blob_rotation = FCOORD(rotation.x(), -rotation.y());
  blob_rotation.rotate(g_vec); // undoing everything
  for (row_it.mark_cycle_pt(); !row_it.cycled_list(); row_it.forward()) {
    row = row_it.data();
    // get blobs
    blob_it.set_to_list(row->blob_list());
    for (blob_it.mark_cycle_pt(); !blob_it.cycled_list(); blob_it.forward()) {
      blob = blob_it.data();
      blob_box = blob->bounding_box();
      if (blob_box.width() > block->line_size * textord_underline_width) {
        ASSERT_HOST(blob->cblob() != nullptr);
        rotated_blob = crotate_cblob(blob->cblob(), blob_rotation);
        if (test_underline(testing_on && textord_show_final_rows, rotated_blob,
                           static_cast<int16_t>(row->intercept()),
                           static_cast<int16_t>(block->line_size *
                                                (tesseract::CCStruct::kXHeightFraction +
                                                 tesseract::CCStruct::kAscenderFraction / 2.0f)))) {
          under_it.add_after_then_move(blob_it.extract());
          if (testing_on && textord_show_final_rows) {
            tprintf("Underlined blob at:");
            rotated_blob->bounding_box().print();
            tprintf("Was:");
            blob_box.print();
          }
        } else if (CountOverlaps(blob->bounding_box(), min_blob_height, row->blob_list()) >
                   textord_max_blob_overlaps) {
          large_it.add_after_then_move(blob_it.extract());
          if (testing_on && textord_show_final_rows) {
            tprintf("Large blob overlaps %d blobs at:",
                    CountOverlaps(blob_box, min_blob_height, row->blob_list()));
            blob_box.print();
          }
        }
        delete rotated_blob;
      }
    }
  }
}

/**
 * @name pre_associate_blobs
 *
 * Associate overlapping blobs and fake chop wide blobs.
 */
void pre_associate_blobs( // make rough chars
    ICOORD page_tr,       // top right
    TO_BLOCK *block,      // block to do
    FCOORD rotation,      // inverse landscape
    bool testing_on       // correct orientation
) {
#ifndef GRAPHICS_DISABLED
  ScrollView::Color colour; // of boxes
#endif
  BLOBNBOX *blob;     // current blob
  BLOBNBOX *nextblob; // next in list
  TBOX blob_box;
  FCOORD blob_rotation; // inverse of rotation
  BLOBNBOX_IT blob_it;  // iterator
  BLOBNBOX_IT start_it; // iterator
  TO_ROW_IT row_it = block->get_rows();

#ifndef GRAPHICS_DISABLED
  colour = ScrollView::RED;
#endif

  blob_rotation = FCOORD(rotation.x(), -rotation.y());
  for (row_it.mark_cycle_pt(); !row_it.cycled_list(); row_it.forward()) {
    // get blobs
    blob_it.set_to_list(row_it.data()->blob_list());
    for (blob_it.mark_cycle_pt(); !blob_it.cycled_list(); blob_it.forward()) {
      blob = blob_it.data();
      blob_box = blob->bounding_box();
      start_it = blob_it; // save start point
      //                      if (testing_on && textord_show_final_blobs)
      //                      {
      //                              tprintf("Blob at (%d,%d)->(%d,%d),
      //                              addr=%x, count=%d\n",
      //                                      blob_box.left(),blob_box.bottom(),
      //                                      blob_box.right(),blob_box.top(),
      //                                      (void*)blob,blob_it.length());
      //                      }
      bool overlap;
      do {
        overlap = false;
        if (!blob_it.at_last()) {
          nextblob = blob_it.data_relative(1);
          overlap = blob_box.major_x_overlap(nextblob->bounding_box());
          if (overlap) {
            blob->merge(nextblob);           // merge new blob
            blob_box = blob->bounding_box(); // get bigger box
            blob_it.forward();
          }
        }
      } while (overlap);
      blob->chop(&start_it, &blob_it, blob_rotation,
                 block->line_size * tesseract::CCStruct::kXHeightFraction * textord_chop_width);
      // attempt chop
    }
#ifndef GRAPHICS_DISABLED
    if (testing_on && textord_show_final_blobs) {
      if (to_win == nullptr)
        create_to_win(page_tr);
      to_win->Pen(colour);
      for (blob_it.mark_cycle_pt(); !blob_it.cycled_list(); blob_it.forward()) {
        blob = blob_it.data();
        blob_box = blob->bounding_box();
        blob_box.rotate(rotation);
        if (!blob->joined_to_prev()) {
          to_win->Rectangle(blob_box.left(), blob_box.bottom(), blob_box.right(), blob_box.top());
        }
      }
      colour = static_cast<ScrollView::Color>(colour + 1);
      if (colour > ScrollView::MAGENTA)
        colour = ScrollView::RED;
    }
#endif
  }
}

/**
 * @name fit_parallel_rows
 *
 * Re-fit the rows in the block to the given gradient.
 */
void fit_parallel_rows( // find lines
    TO_BLOCK *block,    // block to do
    float gradient,     // gradient to fit
    FCOORD rotation,    // for drawing
    int32_t block_edge, // edge of block
    bool testing_on     // correct orientation
) {
#ifndef GRAPHICS_DISABLED
  ScrollView::Color colour; // of row
#endif
  TO_ROW_IT row_it = block->get_rows();

  row_it.move_to_first();
  for (row_it.mark_cycle_pt(); !row_it.cycled_list(); row_it.forward()) {
    if (row_it.data()->blob_list()->empty())
      delete row_it.extract(); // nothing in it
    else
      fit_parallel_lms(gradient, row_it.data());
  }
#ifndef GRAPHICS_DISABLED
  if (testing_on) {
    colour = ScrollView::RED;
    for (row_it.mark_cycle_pt(); !row_it.cycled_list(); row_it.forward()) {
      plot_parallel_row(row_it.data(), gradient, block_edge, colour, rotation);
      colour = static_cast<ScrollView::Color>(colour + 1);
      if (colour > ScrollView::MAGENTA)
        colour = ScrollView::RED;
    }
  }
#endif
  row_it.sort(row_y_order); // may have gone out of order
}

/**
 * @name fit_parallel_lms
 *
 * Fit an LMS line to a row.
 * Make the fit parallel to the given gradient and set the
 * row accordingly.
 */
void fit_parallel_lms(float gradient, TO_ROW *row) {
  float c;       // fitted line
  int blobcount; // no of blobs
  tesseract::DetLineFit lms;
  BLOBNBOX_IT blob_it = row->blob_list();

  blobcount = 0;
  for (blob_it.mark_cycle_pt(); !blob_it.cycled_list(); blob_it.forward()) {
    if (!blob_it.data()->joined_to_prev()) {
      const TBOX &box = blob_it.data()->bounding_box();
      lms.Add(ICOORD((box.left() + box.right()) / 2, box.bottom()));
      blobcount++;
    }
  }
  double error = lms.ConstrainedFit(gradient, &c);
  row->set_parallel_line(gradient, c, error);
  if (textord_straight_baselines && blobcount > textord_lms_line_trials) {
    error = lms.Fit(&gradient, &c);
  }
  // set the other too
  row->set_line(gradient, c, error);
}

/**
 * @name make_spline_rows
 *
 * Re-fit the rows in the block to the given gradient.
 */
void Textord::make_spline_rows(TO_BLOCK *block, // block to do
                               float gradient,  // gradient to fit
                               bool testing_on) {
#ifndef GRAPHICS_DISABLED
  ScrollView::Color colour; // of row
#endif
  TO_ROW_IT row_it = block->get_rows();

  row_it.move_to_first();
  for (row_it.mark_cycle_pt(); !row_it.cycled_list(); row_it.forward()) {
    if (row_it.data()->blob_list()->empty())
      delete row_it.extract(); // nothing in it
    else
      make_baseline_spline(row_it.data(), block);
  }
  if (textord_old_baselines) {
#ifndef GRAPHICS_DISABLED
    if (testing_on) {
      colour = ScrollView::RED;
      for (row_it.mark_cycle_pt(); !row_it.cycled_list(); row_it.forward()) {
        row_it.data()->baseline.plot(to_win, colour);
        colour = static_cast<ScrollView::Color>(colour + 1);
        if (colour > ScrollView::MAGENTA)
          colour = ScrollView::RED;
      }
    }
#endif
    make_old_baselines(block, testing_on, gradient);
  }
#ifndef GRAPHICS_DISABLED
  if (testing_on) {
    colour = ScrollView::RED;
    for (row_it.mark_cycle_pt(); !row_it.cycled_list(); row_it.forward()) {
      row_it.data()->baseline.plot(to_win, colour);
      colour = static_cast<ScrollView::Color>(colour + 1);
      if (colour > ScrollView::MAGENTA)
        colour = ScrollView::RED;
    }
  }
#endif
}

/**
 * @name make_baseline_spline
 *
 * Fit an LMS line to a row.
 * Make the fit parallel to the given gradient and set the
 * row accordingly.
 */
void make_baseline_spline(TO_ROW *row, // row to fit
                          TO_BLOCK *block) {
  double *coeffs;   // quadratic coeffs
  int32_t segments; // no of segments

  // spline boundaries
  auto *xstarts = new int32_t[row->blob_list()->length() + 1];
  if (segment_baseline(row, block, segments, xstarts) && !textord_straight_baselines &&
      !textord_parallel_baselines) {
    coeffs = linear_spline_baseline(row, block, segments, xstarts);
  } else {
    xstarts[1] = xstarts[segments];
    segments = 1;
    coeffs = new double[3];
    coeffs[0] = 0;
    coeffs[1] = row->line_m();
    coeffs[2] = row->line_c();
  }
  row->baseline = QSPLINE(segments, xstarts, coeffs);
  delete[] coeffs;
  delete[] xstarts;
}

/**
 * @name segment_baseline
 *
 * Divide the baseline up into segments which require a different
 * quadratic fitted to them.
 * Return true if enough blobs were far enough away to need a quadratic.
 */
bool segment_baseline( // split baseline
    TO_ROW *row,       // row to fit
    TO_BLOCK *block,   // block it came from
    int32_t &segments, // no fo segments
    int32_t *xstarts   // coords of segments
) {
  bool needs_curve; // needs curved line
  int blobcount;    // no of blobs
  int blobindex;    // current blob
  int last_state;   // above, on , below
  int state;        // of current blob
  float yshift;     // from baseline
  TBOX box;         // blob box
  TBOX new_box;     // new_it box
  float middle;     // xcentre of blob
                    // blobs
  BLOBNBOX_IT blob_it = row->blob_list();
  BLOBNBOX_IT new_it = blob_it; // front end
  SORTED_FLOATS yshifts;        // shifts from baseline

  needs_curve = false;
  box = box_next_pre_chopped(&blob_it);
  xstarts[0] = box.left();
  segments = 1;
  blobcount = row->blob_list()->length();
  if (textord_oldbl_debug)
<<<<<<< HEAD
    tprintf("Segmenting baseline of %d blobs at (%d,%d)\n",
      blobcount, box.left (), box.bottom ());
  if (blobcount <= textord_spline_medianwin
  || blobcount < textord_spline_minblobs) {
    blob_it.move_to_last ();
    box = blob_it.data ()->bounding_box ();
    xstarts[1] = box.right ();
=======
    tprintf("Segmenting baseline of %d blobs at (%d,%d)\n", blobcount, box.left(), box.bottom());
  if (blobcount <= textord_spline_medianwin || blobcount < textord_spline_minblobs) {
    blob_it.move_to_last();
    box = blob_it.data()->bounding_box();
    xstarts[1] = box.right();
>>>>>>> 87b0a4de
    return false;
  }
  last_state = 0;
  new_it.mark_cycle_pt();
  for (blobindex = 0; blobindex < textord_spline_medianwin; blobindex++) {
    new_box = box_next_pre_chopped(&new_it);
    middle = (new_box.left() + new_box.right()) / 2.0;
    yshift = new_box.bottom() - row->line_m() * middle - row->line_c();
    // record shift
    yshifts.add(yshift, blobindex);
    if (new_it.cycled_list()) {
      xstarts[1] = new_box.right();
      return false;
    }
  }
  for (blobcount = 0; blobcount < textord_spline_medianwin / 2; blobcount++)
    box = box_next_pre_chopped(&blob_it);
  do {
    new_box = box_next_pre_chopped(&new_it);
    // get middle one
    yshift = yshifts[textord_spline_medianwin / 2];
    if (yshift > textord_spline_shift_fraction * block->line_size)
      state = 1;
    else if (-yshift > textord_spline_shift_fraction * block->line_size)
      state = -1;
    else
      state = 0;
    if (state != 0)
      needs_curve = true;
    //              tprintf("State=%d, prev=%d, shift=%g\n",
    //                      state,last_state,yshift);
    if (state != last_state && blobcount > textord_spline_minblobs) {
      xstarts[segments++] = box.left();
      blobcount = 0;
    }
    last_state = state;
    yshifts.remove(blobindex - textord_spline_medianwin);
    box = box_next_pre_chopped(&blob_it);
    middle = (new_box.left() + new_box.right()) / 2.0;
    yshift = new_box.bottom() - row->line_m() * middle - row->line_c();
    yshifts.add(yshift, blobindex);
    blobindex++;
    blobcount++;
  } while (!new_it.cycled_list());
  if (blobcount > textord_spline_minblobs || segments == 1) {
    xstarts[segments] = new_box.right();
  } else {
    xstarts[--segments] = new_box.right();
  }
  if (textord_oldbl_debug)
<<<<<<< HEAD
    tprintf("Made %d segments on row at (%d,%d)\n",
      segments, box.right (), box.bottom ());
=======
    tprintf("Made %d segments on row at (%d,%d)\n", segments, box.right(), box.bottom());
>>>>>>> 87b0a4de
  return needs_curve;
}

/**
 * @name linear_spline_baseline
 *
 * Divide the baseline up into segments which require a different
 * quadratic fitted to them.
 * @return true if enough blobs were far enough away to need a quadratic.
 */
double *linear_spline_baseline( // split baseline
    TO_ROW *row,                // row to fit
    TO_BLOCK *block,            // block it came from
    int32_t &segments,          // no fo segments
    int32_t xstarts[]           // coords of segments
) {
  int blobcount;         // no of blobs
  int blobindex;         // current blob
  int index1, index2;    // blob numbers
  int blobs_per_segment; // blobs in each
  TBOX box;              // blob box
  TBOX new_box;          // new_it box
                         // blobs
  BLOBNBOX_IT blob_it = row->blob_list();
  BLOBNBOX_IT new_it = blob_it; // front end
  float b, c;                   // fitted curve
  tesseract::DetLineFit lms;
  int32_t segment; // current segment

  box = box_next_pre_chopped(&blob_it);
  xstarts[0] = box.left();
  blobcount = 1;
  while (!blob_it.at_first()) {
    blobcount++;
    box = box_next_pre_chopped(&blob_it);
  }
  segments = blobcount / textord_spline_medianwin;
  if (segments < 1)
    segments = 1;
  blobs_per_segment = blobcount / segments;
  // quadratic coeffs
  auto *coeffs = new double[segments * 3];
  if (textord_oldbl_debug)
    tprintf(
        "Linear splining baseline of %d blobs at (%d,%d), into %d segments of "
        "%d blobs\n",
        blobcount, box.left(), box.bottom(), segments, blobs_per_segment);
  segment = 1;
  for (index2 = 0; index2 < blobs_per_segment / 2; index2++)
    box_next_pre_chopped(&new_it);
  index1 = 0;
  blobindex = index2;
  do {
    blobindex += blobs_per_segment;
    lms.Clear();
    while (index1 < blobindex || (segment == segments && index1 < blobcount)) {
      box = box_next_pre_chopped(&blob_it);
      int middle = (box.left() + box.right()) / 2;
      lms.Add(ICOORD(middle, box.bottom()));
      index1++;
      if (index1 == blobindex - blobs_per_segment / 2 || index1 == blobcount - 1) {
        xstarts[segment] = box.left();
      }
    }
    lms.Fit(&b, &c);
    coeffs[segment * 3 - 3] = 0;
    coeffs[segment * 3 - 2] = b;
    coeffs[segment * 3 - 1] = c;
    segment++;
    if (segment > segments)
      break;

    blobindex += blobs_per_segment;
    lms.Clear();
    while (index2 < blobindex || (segment == segments && index2 < blobcount)) {
      new_box = box_next_pre_chopped(&new_it);
      int middle = (new_box.left() + new_box.right()) / 2;
      lms.Add(ICOORD(middle, new_box.bottom()));
      index2++;
      if (index2 == blobindex - blobs_per_segment / 2 || index2 == blobcount - 1) {
        xstarts[segment] = new_box.left();
      }
    }
    lms.Fit(&b, &c);
    coeffs[segment * 3 - 3] = 0;
    coeffs[segment * 3 - 2] = b;
    coeffs[segment * 3 - 1] = c;
    segment++;
  } while (segment <= segments);
  return coeffs;
}

/**
 * @name assign_blobs_to_rows
 *
 * Make enough rows to allocate all the given blobs to one.
 * If a block skew is given, use that, else attempt to track it.
 */
void assign_blobs_to_rows( // find lines
    TO_BLOCK *block,       // block to do
    float *gradient,       // block skew
    int pass,              // identification
    bool reject_misses,    // chuck big ones out
    bool make_new_rows,    // add rows for unmatched
    bool drawing_skew      // draw smoothed skew
) {
  OVERLAP_STATE overlap_result; // what to do with it
  float ycoord;                 // current y
  float top, bottom;            // of blob
  float g_length = 1.0f;        // from gradient
  int16_t row_count;            // no of rows
  int16_t left_x;               // left edge
  int16_t last_x;               // previous edge
  float block_skew;             // y delta
  float smooth_factor;          // for new coords
  float near_dist;              // dist to nearest row
  ICOORD testpt;                // testing only
  BLOBNBOX *blob;               // current blob
  TO_ROW *row;                  // current row
  TO_ROW *dest_row = nullptr;   // row to put blob in
                                // iterators
  BLOBNBOX_IT blob_it = &block->blobs;
  TO_ROW_IT row_it = block->get_rows();

  ycoord =
      (block->block->pdblk.bounding_box().bottom() + block->block->pdblk.bounding_box().top()) /
      2.0f;
  if (gradient != nullptr)
    g_length = sqrt(1 + *gradient * *gradient);
#ifndef GRAPHICS_DISABLED
  if (drawing_skew)
    to_win->SetCursor(block->block->pdblk.bounding_box().left(), ycoord);
#endif
  testpt = ICOORD(textord_test_x, textord_test_y);
  blob_it.sort(blob_x_order);
  smooth_factor = 1.0;
  block_skew = 0.0f;
  row_count = row_it.length(); // might have rows
  if (!blob_it.empty()) {
    left_x = blob_it.data()->bounding_box().left();
  } else {
    left_x = block->block->pdblk.bounding_box().left();
  }
  last_x = left_x;
  for (blob_it.mark_cycle_pt(); !blob_it.cycled_list(); blob_it.forward()) {
    blob = blob_it.data();
    if (gradient != nullptr) {
      block_skew = (1 - 1 / g_length) * blob->bounding_box().bottom() +
                   *gradient / g_length * blob->bounding_box().left();
    } else if (blob->bounding_box().left() - last_x > block->line_size / 2 &&
               last_x - left_x > block->line_size * 2 && textord_interpolating_skew) {
      //                      tprintf("Interpolating skew from %g",block_skew);
      block_skew *= static_cast<float>(blob->bounding_box().left() - left_x) / (last_x - left_x);
      //                      tprintf("to %g\n",block_skew);
    }
    last_x = blob->bounding_box().left();
    top = blob->bounding_box().top() - block_skew;
    bottom = blob->bounding_box().bottom() - block_skew;
#ifndef GRAPHICS_DISABLED
    if (drawing_skew)
      to_win->DrawTo(blob->bounding_box().left(), ycoord + block_skew);
#endif
    if (!row_it.empty()) {
      for (row_it.move_to_first(); !row_it.at_last() && row_it.data()->min_y() > top;
           row_it.forward())
        ;
      row = row_it.data();
      if (row->min_y() <= top && row->max_y() >= bottom) {
        // any overlap
        dest_row = row;
        overlap_result = most_overlapping_row(&row_it, dest_row, top, bottom, block->line_size,
                                              blob->bounding_box().contains(testpt));
        if (overlap_result == NEW_ROW && !reject_misses)
          overlap_result = ASSIGN;
      } else {
        overlap_result = NEW_ROW;
        if (!make_new_rows) {
          near_dist = row_it.data_relative(-1)->min_y() - top;
          // below bottom
          if (bottom < row->min_y()) {
            if (row->min_y() - bottom <= (block->line_spacing - block->line_size) *
                                             tesseract::CCStruct::kDescenderFraction) {
              // done it
              overlap_result = ASSIGN;
              dest_row = row;
            }
          } else if (near_dist > 0 && near_dist < bottom - row->max_y()) {
            row_it.backward();
            dest_row = row_it.data();
            if (dest_row->min_y() - bottom <= (block->line_spacing - block->line_size) *
                                                  tesseract::CCStruct::kDescenderFraction) {
              // done it
              overlap_result = ASSIGN;
            }
          } else {
            if (top - row->max_y() <=
                (block->line_spacing - block->line_size) *
                    (textord_overlap_x + tesseract::CCStruct::kAscenderFraction)) {
              // done it
              overlap_result = ASSIGN;
              dest_row = row;
            }
          }
        }
      }
      if (overlap_result == ASSIGN)
        dest_row->add_blob(blob_it.extract(), top, bottom, block->line_size);
      if (overlap_result == NEW_ROW) {
        if (make_new_rows && top - bottom < block->max_blob_size) {
          dest_row = new TO_ROW(blob_it.extract(), top, bottom, block->line_size);
          row_count++;
          if (bottom > row_it.data()->min_y())
            row_it.add_before_then_move(dest_row);
          // insert in right place
          else
            row_it.add_after_then_move(dest_row);
          smooth_factor = 1.0 / (row_count * textord_skew_lag + textord_skewsmooth_offset);
        } else
          overlap_result = REJECT;
      }
    } else if (make_new_rows && top - bottom < block->max_blob_size) {
      overlap_result = NEW_ROW;
      dest_row = new TO_ROW(blob_it.extract(), top, bottom, block->line_size);
      row_count++;
      row_it.add_after_then_move(dest_row);
      smooth_factor = 1.0 / (row_count * textord_skew_lag + textord_skewsmooth_offset2);
    } else
      overlap_result = REJECT;
    if (blob->bounding_box().contains(testpt) && textord_debug_blob) {
      if (overlap_result != REJECT) {
        tprintf("Test blob assigned to row at (%g,%g) on pass %d\n", dest_row->min_y(),
                dest_row->max_y(), pass);
      } else {
        tprintf("Test blob assigned to no row on pass %d\n", pass);
      }
    }
    if (overlap_result != REJECT) {
      while (!row_it.at_first() && row_it.data()->min_y() > row_it.data_relative(-1)->min_y()) {
        row = row_it.extract();
        row_it.backward();
        row_it.add_before_then_move(row);
      }
      while (!row_it.at_last() && row_it.data()->min_y() < row_it.data_relative(1)->min_y()) {
        row = row_it.extract();
        row_it.forward();
        // Keep rows in order.
        row_it.add_after_then_move(row);
      }
      BLOBNBOX_IT added_blob_it(dest_row->blob_list());
      added_blob_it.move_to_last();
      TBOX prev_box = added_blob_it.data_relative(-1)->bounding_box();
      if (dest_row->blob_list()->singleton() || !prev_box.major_x_overlap(blob->bounding_box())) {
        block_skew = (1 - smooth_factor) * block_skew +
                     smooth_factor * (blob->bounding_box().bottom() - dest_row->initial_min_y());
      }
    }
  }
  for (row_it.mark_cycle_pt(); !row_it.cycled_list(); row_it.forward()) {
    if (row_it.data()->blob_list()->empty())
      delete row_it.extract(); // Discard empty rows.
  }
}

/**
 * @name most_overlapping_row
 *
 * Return the row which most overlaps the blob.
 */
OVERLAP_STATE most_overlapping_row( // find best row
    TO_ROW_IT *row_it,              // iterator
    TO_ROW *&best_row,              // output row
    float top,                      // top of blob
    float bottom,                   // bottom of blob
    float rowsize,                  // max row size
    bool testing_blob               // test stuff
) {
  OVERLAP_STATE result;          // result of tests
  float overlap;                 // of blob & row
  float bestover;                // nearest row
  float merge_top, merge_bottom; // size of merged row
  ICOORD testpt;                 // testing only
  TO_ROW *row;                   // current row
  TO_ROW *test_row;              // for multiple overlaps
  BLOBNBOX_IT blob_it;           // for merging rows

  result = ASSIGN;
  row = row_it->data();
  bestover = top - bottom;
  if (top > row->max_y())
    bestover -= top - row->max_y();
  if (bottom < row->min_y())
    // compute overlap
    bestover -= row->min_y() - bottom;
  if (testing_blob && textord_debug_blob) {
    tprintf("Test blob y=(%g,%g), row=(%f,%f), size=%g, overlap=%f\n", bottom, top, row->min_y(),
            row->max_y(), rowsize, bestover);
  }
  test_row = row;
  do {
    if (!row_it->at_last()) {
      row_it->forward();
      test_row = row_it->data();
      if (test_row->min_y() <= top && test_row->max_y() >= bottom) {
        merge_top = test_row->max_y() > row->max_y() ? test_row->max_y() : row->max_y();
        merge_bottom = test_row->min_y() < row->min_y() ? test_row->min_y() : row->min_y();
        if (merge_top - merge_bottom <= rowsize) {
          if (testing_blob && textord_debug_blob) {
<<<<<<< HEAD
            tprintf("Merging rows at (%g,%g), (%g,%g)\n",
              row->min_y (), row->max_y (),
              test_row->min_y (), test_row->max_y ());
=======
            tprintf("Merging rows at (%g,%g), (%g,%g)\n", row->min_y(), row->max_y(),
                    test_row->min_y(), test_row->max_y());
>>>>>>> 87b0a4de
          }
          test_row->set_limits(merge_bottom, merge_top);
          blob_it.set_to_list(test_row->blob_list());
          blob_it.add_list_after(row->blob_list());
          blob_it.sort(blob_x_order);
          row_it->backward();
          delete row_it->extract();
          row_it->forward();
          bestover = -1.0f; // force replacement
        }
        overlap = top - bottom;
        if (top > test_row->max_y())
          overlap -= top - test_row->max_y();
        if (bottom < test_row->min_y())
          overlap -= test_row->min_y() - bottom;
        if (bestover >= rowsize - 1 && overlap >= rowsize - 1) {
          result = REJECT;
        }
        if (overlap > bestover) {
          bestover = overlap; // find biggest overlap
          row = test_row;
        }
        if (testing_blob && textord_debug_blob) {
          tprintf("Test blob y=(%g,%g), row=(%f,%f), size=%g, overlap=%f->%f\n", bottom, top,
                  test_row->min_y(), test_row->max_y(), rowsize, overlap, bestover);
        }
      }
    }
  } while (!row_it->at_last() && test_row->min_y() <= top && test_row->max_y() >= bottom);
  while (row_it->data() != row)
    row_it->backward(); // make it point to row
                        // doesn't overlap much
  if (top - bottom - bestover > rowsize * textord_overlap_x &&
      (!textord_fix_makerow_bug || bestover < rowsize * textord_overlap_x) && result == ASSIGN)
    result = NEW_ROW; // doesn't overlap enough
  best_row = row;
  return result;
}

/**
 * @name blob_x_order
 *
 * Sort function to sort blobs in x from page left.
 */
int blob_x_order(      // sort function
    const void *item1, // items to compare
    const void *item2) {
  // converted ptr
  const BLOBNBOX *blob1 = *reinterpret_cast<const BLOBNBOX *const *>(item1);
  // converted ptr
  const BLOBNBOX *blob2 = *reinterpret_cast<const BLOBNBOX *const *>(item2);

  if (blob1->bounding_box().left() < blob2->bounding_box().left())
    return -1;
  else if (blob1->bounding_box().left() > blob2->bounding_box().left())
    return 1;
  else
    return 0;
}

/**
 * @name mark_repeated_chars
 *
 * Mark blobs marked with BTFT_LEADER in repeated sets using the
 * repeated_set member of BLOBNBOX.
 */
void mark_repeated_chars(TO_ROW *row) {
  BLOBNBOX_IT box_it(row->blob_list()); // Iterator.
  int num_repeated_sets = 0;
  if (!box_it.empty()) {
    do {
      BLOBNBOX *bblob = box_it.data();
      int repeat_length = 1;
      if (bblob->flow() == BTFT_LEADER && !bblob->joined_to_prev() && bblob->cblob() != nullptr) {
        BLOBNBOX_IT test_it(box_it);
        for (test_it.forward(); !test_it.at_first();) {
          bblob = test_it.data();
          if (bblob->flow() != BTFT_LEADER)
            break;
          test_it.forward();
          bblob = test_it.data();
          if (bblob->joined_to_prev() || bblob->cblob() == nullptr) {
            repeat_length = 0;
            break;
          }
          ++repeat_length;
        }
      }
      if (repeat_length >= kMinLeaderCount) {
        num_repeated_sets++;
        for (; repeat_length > 0; box_it.forward(), --repeat_length) {
          bblob = box_it.data();
          bblob->set_repeated_set(num_repeated_sets);
        }
      } else {
        bblob->set_repeated_set(0);
        box_it.forward();
      }
    } while (!box_it.at_first()); // until all done
  }
  row->set_num_repeated_sets(num_repeated_sets);
}

} // namespace tesseract<|MERGE_RESOLUTION|>--- conflicted
+++ resolved
@@ -676,12 +676,7 @@
   TO_ROW *next_row;   // nextious row
 
   if (testing_on)
-<<<<<<< HEAD
-    tprintf("Row at %g(%g), dropout dist=%d,",
-      row->intercept (), row->parallel_c (), distance);
-=======
     tprintf("Row at %g(%g), dropout dist=%d,", row->intercept(), row->parallel_c(), distance);
->>>>>>> 87b0a4de
   if (distance < 0) {
     row_inc = 1;
     abs_dist = -distance;
@@ -705,28 +700,15 @@
           (distance >= 0 && next_index > line_index &&
            next_index < line_index + distance + distance)) {
         if (testing_on) {
-<<<<<<< HEAD
-          tprintf(" nearer neighbour (%d) at %g\n",
-            line_index + distance - next_index,
-            next_row->intercept ());
-=======
           tprintf(" nearer neighbour (%d) at %g\n", line_index + distance - next_index,
                   next_row->intercept());
->>>>>>> 87b0a4de
         }
         return true; // other is nearer
       } else if (next_index == line_index || next_index == line_index + distance + distance) {
         if (row->believability() <= next_row->believability()) {
           if (testing_on) {
-<<<<<<< HEAD
-            tprintf(" equal but more believable at %g (%g/%g)\n",
-              next_row->intercept (),
-              row->believability (),
-              next_row->believability ());
-=======
             tprintf(" equal but more believable at %g (%g/%g)\n", next_row->intercept(),
                     row->believability(), next_row->believability());
->>>>>>> 87b0a4de
           }
           return true; // other is more believable
         }
@@ -1144,12 +1126,7 @@
       rows[rowcount++] = prev_row;
       prev_row->spacing = row->intercept() - prev_row->intercept();
       if (testing_on)
-<<<<<<< HEAD
-        tprintf("Row at %g yields spacing of %g\n",
-          row->intercept (), prev_row->spacing);
-=======
         tprintf("Row at %g yields spacing of %g\n", row->intercept(), prev_row->spacing);
->>>>>>> 87b0a4de
     }
     prev_row = row;
     row_it.backward();
@@ -1157,13 +1134,8 @@
   block->key_row = prev_row;
   block->baseline_offset = fmod(prev_row->parallel_c(), block->line_spacing);
   if (testing_on)
-<<<<<<< HEAD
-    tprintf("Blob based spacing=(%g,%g), offset=%g",
-      block->line_size, block->line_spacing, block->baseline_offset);
-=======
     tprintf("Blob based spacing=(%g,%g), offset=%g", block->line_size, block->line_spacing,
             block->baseline_offset);
->>>>>>> 87b0a4de
   if (rowcount > 0) {
     rows.resize(rowcount);
     row_index = rowcount * 3 / 4;
@@ -1177,12 +1149,7 @@
     block->key_row = rows[row_index];
     if (testing_on)
       tprintf(" row based=%g(%g)", rows[row_index]->spacing, iqr);
-<<<<<<< HEAD
-    if (rowcount > 2
-    && iqr < rows[row_index]->spacing * textord_linespace_iqrlimit) {
-=======
     if (rowcount > 2 && iqr < rows[row_index]->spacing * textord_linespace_iqrlimit) {
->>>>>>> 87b0a4de
       if (!textord_new_initial_xheight) {
         if (rows[row_index]->spacing < block->line_spacing &&
             rows[row_index]->spacing > block->line_size)
@@ -1207,13 +1174,8 @@
     block->baseline_offset = fmod(rows[row_index]->intercept(), block->line_spacing);
   }
   if (testing_on)
-<<<<<<< HEAD
-    tprintf("\nEstimate line size=%g, spacing=%g, offset=%g\n",
-      block->line_size, block->line_spacing, block->baseline_offset);
-=======
     tprintf("\nEstimate line size=%g, spacing=%g, offset=%g\n", block->line_size,
             block->line_spacing, block->baseline_offset);
->>>>>>> 87b0a4de
 }
 
 /**
@@ -2053,21 +2015,11 @@
   segments = 1;
   blobcount = row->blob_list()->length();
   if (textord_oldbl_debug)
-<<<<<<< HEAD
-    tprintf("Segmenting baseline of %d blobs at (%d,%d)\n",
-      blobcount, box.left (), box.bottom ());
-  if (blobcount <= textord_spline_medianwin
-  || blobcount < textord_spline_minblobs) {
-    blob_it.move_to_last ();
-    box = blob_it.data ()->bounding_box ();
-    xstarts[1] = box.right ();
-=======
     tprintf("Segmenting baseline of %d blobs at (%d,%d)\n", blobcount, box.left(), box.bottom());
   if (blobcount <= textord_spline_medianwin || blobcount < textord_spline_minblobs) {
     blob_it.move_to_last();
     box = blob_it.data()->bounding_box();
     xstarts[1] = box.right();
->>>>>>> 87b0a4de
     return false;
   }
   last_state = 0;
@@ -2118,12 +2070,7 @@
     xstarts[--segments] = new_box.right();
   }
   if (textord_oldbl_debug)
-<<<<<<< HEAD
-    tprintf("Made %d segments on row at (%d,%d)\n",
-      segments, box.right (), box.bottom ());
-=======
     tprintf("Made %d segments on row at (%d,%d)\n", segments, box.right(), box.bottom());
->>>>>>> 87b0a4de
   return needs_curve;
 }
 
@@ -2431,14 +2378,8 @@
         merge_bottom = test_row->min_y() < row->min_y() ? test_row->min_y() : row->min_y();
         if (merge_top - merge_bottom <= rowsize) {
           if (testing_blob && textord_debug_blob) {
-<<<<<<< HEAD
-            tprintf("Merging rows at (%g,%g), (%g,%g)\n",
-              row->min_y (), row->max_y (),
-              test_row->min_y (), test_row->max_y ());
-=======
             tprintf("Merging rows at (%g,%g), (%g,%g)\n", row->min_y(), row->max_y(),
                     test_row->min_y(), test_row->max_y());
->>>>>>> 87b0a4de
           }
           test_row->set_limits(merge_bottom, merge_top);
           blob_it.set_to_list(test_row->blob_list());
