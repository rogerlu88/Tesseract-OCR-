--- conflicted
+++ resolved
@@ -296,17 +296,19 @@
   window->UpdateWindow();
 }
 
-<<<<<<< HEAD
+#endif
+
 std::vector<TBOX> StructuredTable::getRows()
 {
   if(cell_y_.size() < 2)
     return std::vector<TBOX>();
   
   std::vector<TBOX> rows(cell_y_.size() - 1);
+  unsigned ct = cell_y_.size() - 2;
   for(unsigned i = 0; i + 1 < cell_y_.size(); i++) {
     const ICOORD left(bounding_box_.left(), cell_y_[i]);
     const ICOORD right(bounding_box_.right(), cell_y_[i + 1]);
-    rows[i] = TBOX(left, right);
+    rows[ct - i] = TBOX(left, right);
   }
  
   return rows;
@@ -326,9 +328,6 @@
  
   return cols;
 }
-=======
-#endif
->>>>>>> c676d5bc
 
 // Clear structure information.
 void StructuredTable::ClearStructure() {
