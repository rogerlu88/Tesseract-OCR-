--- conflicted
+++ resolved
@@ -20,29 +20,21 @@
 ///////////////////////////////////////////////////////////////////////
 //
 
-<<<<<<< HEAD
-#include "common/commontraining.h"     // CheckSharedLibraryVersion
-=======
-#include "commontraining.h" // CheckSharedLibraryVersion
->>>>>>> 87b0a4de
+#include "common/commontraining.h" // CheckSharedLibraryVersion
 #include "dict.h"
 #include "tesseractclass.h"
 
 #include <tesseract/baseapi.h>
 #include "helpers.h"
 
-<<<<<<< HEAD
 #if !defined(DISABLED_LEGACY_ENGINE)
 
 #ifdef TESSERACT_STANDALONE
-extern "C" int main(int argc, const char** argv)
+extern "C" int main(int argc, const char **argv)
 #else
-extern "C" int tesseract_ambiguous_words_main(int argc, const char** argv)
+extern "C" int tesseract_ambiguous_words_main(int argc, const char **argv)
 #endif
 {
-=======
-int main(int argc, char **argv) {
->>>>>>> 87b0a4de
   tesseract::CheckSharedLibraryVersion();
 
   // Parse input arguments.
