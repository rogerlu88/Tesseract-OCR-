// Copyright 2010 Google Inc. All Rights Reserved.
// Author: rays@google.com (Ray Smith)
///////////////////////////////////////////////////////////////////////
// File:        mastertrainer.h
// Description: Trainer to build the MasterClassifier.
// Author:      Ray Smith
//
// (C) Copyright 2010, Google Inc.
// Licensed under the Apache License, Version 2.0 (the "License");
// you may not use this file except in compliance with the License.
// You may obtain a copy of the License at
// http://www.apache.org/licenses/LICENSE-2.0
// Unless required by applicable law or agreed to in writing, software
// distributed under the License is distributed on an "AS IS" BASIS,
// WITHOUT WARRANTIES OR CONDITIONS OF ANY KIND, either express or implied.
// See the License for the specific language governing permissions and
// limitations under the License.
//
///////////////////////////////////////////////////////////////////////

#ifndef TESSERACT_TRAINING_MASTERTRAINER_H_
#define TESSERACT_TRAINING_MASTERTRAINER_H_

#include "export.h"
#include <tesseract/export.h>

#include "classify.h"
#include "cluster.h"
#include "elst.h"
#include "errorcounter.h"
#include "featdefs.h"
#include "fontinfo.h"
#include "indexmapbidi.h"
#include "intfeaturemap.h"
#include "intfeaturespace.h"
#include "intfx.h"
#include "intmatcher.h"
#include "params.h"
#include "shapetable.h"
#include "trainingsample.h"
#include "trainingsampleset.h"
#include "unicharset.h"

namespace tesseract {

class ShapeClassifier;

// Simple struct to hold the distance between two shapes during clustering.
struct ShapeDist {
  ShapeDist() : shape1(0), shape2(0), distance(0.0f) {}
  ShapeDist(int s1, int s2, float dist) : shape1(s1), shape2(s2), distance(dist) {}

  // Sort operator to sort in ascending order of distance.
  bool operator<(const ShapeDist &other) const {
    return distance < other.distance;
  }

  int shape1;
  int shape2;
  float distance;
};

// Class to encapsulate training processes that use the TrainingSampleSet.
// Initially supports shape clustering and mftrainining.
// Other important features of the MasterTrainer are conditioning the data
// by outlier elimination, replication with perturbation, and serialization.
class TESS_COMMON_TRAINING_API MasterTrainer {
public:
  MasterTrainer(NormalizationMode norm_mode, bool shape_analysis, bool replicate_samples,
                int debug_level);
  ~MasterTrainer();

  // Writes to the given file. Returns false in case of error.
  bool Serialize(FILE *fp) const;

  // Loads an initial unicharset, or sets one up if the file cannot be read.
  void LoadUnicharset(const char *filename);

  // Sets the feature space definition.
  void SetFeatureSpace(const IntFeatureSpace &fs) {
    feature_space_ = fs;
    feature_map_.Init(fs);
  }

  // Reads the samples and their features from the given file,
  // adding them to the trainer with the font_id from the content of the file.
  // If verification, then these are verification samples, not training.
  void ReadTrainingSamples(const char *page_name, const FEATURE_DEFS_STRUCT &feature_defs,
                           bool verification);

  // Adds the given single sample to the trainer, setting the classid
  // appropriately from the given unichar_str.
  void AddSample(bool verification, const char *unichar_str, TrainingSample *sample);

  // Loads all pages from the given tif filename and append to page_images_.
  // Must be called after ReadTrainingSamples, as the current number of images
  // is used as an offset for page numbers in the samples.
  void LoadPageImages(const char *filename);

  // Cleans up the samples after initial load from the tr files, and prior to
  // saving the MasterTrainer:
  // Remaps fragmented chars if running shape analysis.
  // Sets up the samples appropriately for class/fontwise access.
  // Deletes outlier samples.
  void PostLoadCleanup();

  // Gets the samples ready for training. Use after both
  // ReadTrainingSamples+PostLoadCleanup or DeSerialize.
  // Re-indexes the features and computes canonical and cloud features.
  void PreTrainingSetup();

  // Sets up the master_shapes_ table, which tells which fonts should stay
  // together until they get to a leaf node classifier.
  void SetupMasterShapes();

  // Adds the junk_samples_ to the main samples_ set. Junk samples are initially
  // fragments and n-grams (all incorrectly segmented characters).
  // Various training functions may result in incorrectly segmented characters
  // being added to the unicharset of the main samples, perhaps because they
  // form a "radical" decomposition of some (Indic) grapheme, or because they
  // just look the same as a real character (like rn/m)
  // This function moves all the junk samples, to the main samples_ set, but
  // desirable junk, being any sample for which the unichar already exists in
  // the samples_ unicharset gets the unichar-ids re-indexed to match, but
  // anything else gets re-marked as unichar_id 0 (space character) to identify
  // it as junk to the error counter.
  void IncludeJunk();

  // Replicates the samples and perturbs them if the enable_replication_ flag
  // is set. MUST be used after the last call to OrganizeByFontAndClass on
  // the training samples, ie after IncludeJunk if it is going to be used, as
  // OrganizeByFontAndClass will eat the replicated samples into the regular
  // samples.
  void ReplicateAndRandomizeSamplesIfRequired();

  // Loads the basic font properties file into fontinfo_table_.
  // Returns false on failure.
  bool LoadFontInfo(const char *filename);

  // Loads the xheight font properties file into xheights_.
  // Returns false on failure.
  bool LoadXHeights(const char *filename);

  // Reads spacing stats from filename and adds them to fontinfo_table.
  // Returns false on failure.
  bool AddSpacingInfo(const char *filename);

  // Returns the font id corresponding to the given font name.
  // Returns -1 if the font cannot be found.
  int GetFontInfoId(const char *font_name);
  // Returns the font_id of the closest matching font name to the given
  // filename. It is assumed that a substring of the filename will match
  // one of the fonts. If more than one is matched, the longest is returned.
  int GetBestMatchingFontInfoId(const char *filename);

  // Returns the filename of the tr file corresponding to the command-line
  // argument with the given index.
  const std::string &GetTRFileName(int index) const {
    return tr_filenames_[index];
  }

  // Sets up a flat shapetable with one shape per class/font combination.
  void SetupFlatShapeTable(ShapeTable *shape_table);

  // Sets up a Clusterer for mftraining on a single shape_id.
  // Call FreeClusterer on the return value after use.
  CLUSTERER *SetupForClustering(const ShapeTable &shape_table,
                                const FEATURE_DEFS_STRUCT &feature_defs, int shape_id,
                                int *num_samples);

  #if !defined(DISABLED_LEGACY_ENGINE)

  // Writes the given float_classes (produced by SetupForFloat2Int) as inttemp
  // to the given inttemp_file, and the corresponding pffmtable.
  // The unicharset is the original encoding of graphemes, and shape_set should
  // match the size of the shape_table, and may possibly be totally fake.
<<<<<<< HEAD
  void WriteInttempAndPFFMTable(const UNICHARSET& unicharset,
                                const UNICHARSET& shape_set,
                                const ShapeTable& shape_table,
                                CLASS_STRUCT* float_classes,
                                const char* inttemp_file,
                                const char* pffmtable_file);

  #endif

  const UNICHARSET& unicharset() const {
=======
  void WriteInttempAndPFFMTable(const UNICHARSET &unicharset, const UNICHARSET &shape_set,
                                const ShapeTable &shape_table, CLASS_STRUCT *float_classes,
                                const char *inttemp_file, const char *pffmtable_file);

  const UNICHARSET &unicharset() const {
>>>>>>> 87b0a4de
    return samples_.unicharset();
  }
  TrainingSampleSet *GetSamples() {
    return &samples_;
  }
  const ShapeTable &master_shapes() const {
    return master_shapes_;
  }

  // Generates debug output relating to the canonical distance between the
  // two given UTF8 grapheme strings.
  void DebugCanonical(const char *unichar_str1, const char *unichar_str2);
#ifndef GRAPHICS_DISABLED
  // Debugging for cloud/canonical features.
  // Displays a Features window containing:
  // If unichar_str2 is in the unicharset, and canonical_font is non-negative,
  // displays the canonical features of the char/font combination in red.
  // If unichar_str1 is in the unicharset, and cloud_font is non-negative,
  // displays the cloud feature of the char/font combination in green.
  // The canonical features are drawn first to show which ones have no
  // matches in the cloud features.
  // Until the features window is destroyed, each click in the features window
  // will display the samples that have that feature in a separate window.
  void DisplaySamples(const char *unichar_str1, int cloud_font, const char *unichar_str2,
                      int canonical_font);
#endif // !GRAPHICS_DISABLED

  void TestClassifierVOld(bool replicate_samples, ShapeClassifier *test_classifier,
                          ShapeClassifier *old_classifier);

  // Tests the given test_classifier on the internal samples.
  // See TestClassifier for details.
  void TestClassifierOnSamples(CountTypes error_mode, int report_level, bool replicate_samples,
                               ShapeClassifier *test_classifier, std::string *report_string);
  // Tests the given test_classifier on the given samples
  // error_mode indicates what counts as an error.
  // report_levels:
  // 0 = no output.
  // 1 = bottom-line error rate.
  // 2 = bottom-line error rate + time.
  // 3 = font-level error rate + time.
  // 4 = list of all errors + short classifier debug output on 16 errors.
  // 5 = list of all errors + short classifier debug output on 25 errors.
  // If replicate_samples is true, then the test is run on an extended test
  // sample including replicated and systematically perturbed samples.
  // If report_string is non-nullptr, a summary of the results for each font
  // is appended to the report_string.
  double TestClassifier(CountTypes error_mode, int report_level, bool replicate_samples,
                        TrainingSampleSet *samples, ShapeClassifier *test_classifier,
                        std::string *report_string);

  // Returns the average (in some sense) distance between the two given
  // shapes, which may contain multiple fonts and/or unichars.
  // This function is public to facilitate testing.
  float ShapeDistance(const ShapeTable &shapes, int s1, int s2);

private:
  // Replaces samples that are always fragmented with the corresponding
  // fragment samples.
  void ReplaceFragmentedSamples();

  // Runs a hierarchical agglomerative clustering to merge shapes in the given
  // shape_table, while satisfying the given constraints:
  // * End with at least min_shapes left in shape_table,
  // * No shape shall have more than max_shape_unichars in it,
  // * Don't merge shapes where the distance between them exceeds max_dist.
  void ClusterShapes(int min_shapes, int max_shape_unichars, float max_dist,
                     ShapeTable *shape_table);

private:
  NormalizationMode norm_mode_;
  // Character set we are training for.
  UNICHARSET unicharset_;
  // Original feature space. Subspace mapping is contained in feature_map_.
  IntFeatureSpace feature_space_;
  TrainingSampleSet samples_;
  TrainingSampleSet junk_samples_;
  TrainingSampleSet verify_samples_;
  // Master shape table defines what fonts stay together until the leaves.
  ShapeTable master_shapes_;
  // Flat shape table has each unichar/font id pair in a separate shape.
  ShapeTable flat_shapes_;
  // Font metrics gathered from multiple files.
  FontInfoTable fontinfo_table_;
  // Array of xheights indexed by font ids in fontinfo_table_;
  std::vector<int32_t> xheights_;

  // Non-serialized data initialized by other means or used temporarily
  // during loading of training samples.
  // Number of different class labels in unicharset_.
  int charsetsize_;
  // Flag to indicate that we are running shape analysis and need fragments
  // fixing.
  bool enable_shape_analysis_;
  // Flag to indicate that sample replication is required.
  bool enable_replication_;
  // Array of classids of fragments that replace the correctly segmented chars.
  int *fragments_;
  // Classid of previous correctly segmented sample that was added.
  int prev_unichar_id_;
  // Debug output control.
  int debug_level_;
  // Feature map used to construct reduced feature spaces for compact
  // classifiers.
  IntFeatureMap feature_map_;
  // Vector of Pix pointers used for classifiers that need the image.
  // Indexed by page_num_ in the samples.
  // These images are owned by the trainer and need to be pixDestroyed.
  std::vector<Pix *> page_images_;
  // Vector of filenames of loaded tr files.
  std::vector<std::string> tr_filenames_;
};

} // namespace tesseract.

#endif // TESSERACT_TRAINING_MASTERTRAINER_H_<|MERGE_RESOLUTION|>--- conflicted
+++ resolved
@@ -174,24 +174,13 @@
   // to the given inttemp_file, and the corresponding pffmtable.
   // The unicharset is the original encoding of graphemes, and shape_set should
   // match the size of the shape_table, and may possibly be totally fake.
-<<<<<<< HEAD
-  void WriteInttempAndPFFMTable(const UNICHARSET& unicharset,
-                                const UNICHARSET& shape_set,
-                                const ShapeTable& shape_table,
-                                CLASS_STRUCT* float_classes,
-                                const char* inttemp_file,
-                                const char* pffmtable_file);
-
-  #endif
-
-  const UNICHARSET& unicharset() const {
-=======
   void WriteInttempAndPFFMTable(const UNICHARSET &unicharset, const UNICHARSET &shape_set,
                                 const ShapeTable &shape_table, CLASS_STRUCT *float_classes,
                                 const char *inttemp_file, const char *pffmtable_file);
 
+  #endif
+
   const UNICHARSET &unicharset() const {
->>>>>>> 87b0a4de
     return samples_.unicharset();
   }
   TrainingSampleSet *GetSamples() {
