///////////////////////////////////////////////////////////////////////
// File:        lstmtraining.cpp
// Description: Training program for LSTM-based networks.
// Author:      Ray Smith
//
// (C) Copyright 2013, Google Inc.
// Licensed under the Apache License, Version 2.0 (the "License");
// you may not use this file except in compliance with the License.
// You may obtain a copy of the License at
// http://www.apache.org/licenses/LICENSE-2.0
// Unless required by applicable law or agreed to in writing, software
// distributed under the License is distributed on an "AS IS" BASIS,
// WITHOUT WARRANTIES OR CONDITIONS OF ANY KIND, either express or implied.
// See the License for the specific language governing permissions and
// limitations under the License.
///////////////////////////////////////////////////////////////////////

#include <cerrno>
#if defined(__USE_GNU)
#  include <cfenv> // for feenableexcept
#endif
<<<<<<< HEAD
#include "common/commontraining.h"
#include "unicharset/fileio.h"             // for LoadFileLinesToStrings
#include "unicharset/lstmtester.h"
#include "unicharset/lstmtrainer.h"
=======
#include "commontraining.h"
#include "fileio.h" // for LoadFileLinesToStrings
#include "lstmtester.h"
#include "lstmtrainer.h"
>>>>>>> 87b0a4de
#include "params.h"
#include "tprintf.h"
#include "unicharset/unicharset_training_utils.h"

using namespace tesseract;

static INT_PARAM_FLAG(debug_interval, 0, "How often to display the alignment.");
static STRING_PARAM_FLAG(net_spec, "", "Network specification");
static INT_PARAM_FLAG(net_mode, 192, "Controls network behavior.");
static INT_PARAM_FLAG(perfect_sample_delay, 0, "How many imperfect samples between perfect ones.");
static DOUBLE_PARAM_FLAG(target_error_rate, 0.01, "Final error rate in percent.");
static DOUBLE_PARAM_FLAG(weight_range, 0.1, "Range of initial random weights.");
static DOUBLE_PARAM_FLAG(learning_rate, 10.0e-4, "Weight factor for new deltas.");
static DOUBLE_PARAM_FLAG(momentum, 0.5, "Decay factor for repeating deltas.");
static DOUBLE_PARAM_FLAG(adam_beta, 0.999, "Decay factor for repeating deltas.");
static INT_PARAM_FLAG(max_image_MB, 6000, "Max memory to use for images.");
static STRING_PARAM_FLAG(continue_from, "", "Existing model to extend");
static STRING_PARAM_FLAG(model_output, "lstmtrain", "Basename for output models");
static STRING_PARAM_FLAG(train_listfile, "",
                         "File listing training files in lstmf training format.");
static STRING_PARAM_FLAG(eval_listfile, "", "File listing eval files in lstmf training format.");
#if defined(__USE_GNU)
static BOOL_PARAM_FLAG(debug_float, false, "Raise error on certain float errors.");
#endif
static BOOL_PARAM_FLAG(stop_training, false, "Just convert the training model to a runtime model.");
static BOOL_PARAM_FLAG(convert_to_int, false, "Convert the recognition model to an integer model.");
static BOOL_PARAM_FLAG(sequential_training, false,
                       "Use the training files sequentially instead of round-robin.");
static INT_PARAM_FLAG(append_index, -1,
                      "Index in continue_from Network at which to"
                      " attach the new network defined by net_spec");
static BOOL_PARAM_FLAG(debug_network, false, "Get info on distribution of weight values");
static INT_PARAM_FLAG(max_iterations, 0, "If set, exit after this many iterations");
static STRING_PARAM_FLAG(traineddata, "", "Combined Dawgs/Unicharset/Recoder for language model");
static STRING_PARAM_FLAG(old_traineddata, "",
                         "When changing the character set, this specifies the old"
                         " character set that is to be replaced");
static BOOL_PARAM_FLAG(randomly_rotate, false,
                       "Train OSD and randomly turn training samples upside-down");

// Number of training images to train between calls to MaintainCheckpoints.
const int kNumPagesPerBatch = 100;

// Apart from command-line flags, input is a collection of lstmf files, that
// were previously created using tesseract with the lstm.train config file.
// The program iterates over the inputs, feeding the data to the network,
// until the error rate reaches a specified target or max_iterations is reached.
#ifdef TESSERACT_STANDALONE
extern "C" int main(int argc, const char** argv)
#else
extern "C" int tesseract_lstm_training_main(int argc, const char** argv)
#endif
{
  tesseract::CheckSharedLibraryVersion();
  ParseArguments(&argc, &argv);
#if defined(__USE_GNU)
  if (FLAGS_debug_float) {
    // Raise SIGFPE for unwanted floating point calculations.
    feenableexcept(FE_DIVBYZERO | FE_OVERFLOW | FE_INVALID);
  }
#endif
  if (FLAGS_model_output.empty()) {
    tprintf("Must provide a --model_output!\n");
    return EXIT_FAILURE;
  }
  if (FLAGS_traineddata.empty()) {
    tprintf("Must provide a --traineddata see training documentation\n");
    return EXIT_FAILURE;
  }

  // Check write permissions.
  std::string test_file = FLAGS_model_output.c_str();
  test_file += "_wtest";
  FILE *f = fopen(test_file.c_str(), "wb");
  if (f != nullptr) {
    fclose(f);
    if (remove(test_file.c_str()) != 0) {
      tprintf("Error, failed to remove %s: %s\n", test_file.c_str(), strerror(errno));
      return EXIT_FAILURE;
    }
  } else {
    tprintf("Error, model output cannot be written: %s\n", strerror(errno));
    return EXIT_FAILURE;
  }

  // Setup the trainer.
  std::string checkpoint_file = FLAGS_model_output.c_str();
  checkpoint_file += "_checkpoint";
  std::string checkpoint_bak = checkpoint_file + ".bak";
  tesseract::LSTMTrainer trainer(FLAGS_model_output.c_str(), checkpoint_file.c_str(),
                                 FLAGS_debug_interval,
                                 static_cast<int64_t>(FLAGS_max_image_MB) * 1048576);
  trainer.InitCharSet(FLAGS_traineddata.c_str());

  // Reading something from an existing model doesn't require many flags,
  // so do it now and exit.
  if (FLAGS_stop_training || FLAGS_debug_network) {
    if (!trainer.TryLoadingCheckpoint(FLAGS_continue_from.c_str(), nullptr)) {
      tprintf("Failed to read continue from: %s\n", FLAGS_continue_from.c_str());
      return EXIT_FAILURE;
    }
    if (FLAGS_debug_network) {
      trainer.DebugNetwork();
    } else {
      if (FLAGS_convert_to_int)
        trainer.ConvertToInt();
      if (!trainer.SaveTraineddata(FLAGS_model_output.c_str())) {
        tprintf("Failed to write recognition model : %s\n", FLAGS_model_output.c_str());
      }
    }
    return EXIT_SUCCESS;
  }

  // Get the list of files to process.
  if (FLAGS_train_listfile.empty()) {
    tprintf("Must supply a list of training filenames! --train_listfile\n");
    return EXIT_FAILURE;
  }
  std::vector<std::string> filenames;
  if (!tesseract::LoadFileLinesToStrings(FLAGS_train_listfile.c_str(), &filenames)) {
    tprintf("Failed to load list of training filenames from %s\n", FLAGS_train_listfile.c_str());
    return EXIT_FAILURE;
  }

  // Checkpoints always take priority if they are available.
  if (trainer.TryLoadingCheckpoint(checkpoint_file.c_str(), nullptr) ||
      trainer.TryLoadingCheckpoint(checkpoint_bak.c_str(), nullptr)) {
    tprintf("Successfully restored trainer from %s\n", checkpoint_file.c_str());
  } else {
    if (!FLAGS_continue_from.empty()) {
      // Load a past model file to improve upon.
      if (!trainer.TryLoadingCheckpoint(FLAGS_continue_from.c_str(),
                                        FLAGS_append_index >= 0 ? FLAGS_continue_from.c_str()
                                                                : FLAGS_old_traineddata.c_str())) {
        tprintf("Failed to continue from: %s\n", FLAGS_continue_from.c_str());
        return EXIT_FAILURE;
      }
      tprintf("Continuing from %s\n", FLAGS_continue_from.c_str());
      trainer.InitIterations();
    }
    if (FLAGS_continue_from.empty() || FLAGS_append_index >= 0) {
      if (FLAGS_append_index >= 0) {
        tprintf("Appending a new network to an old one!!");
        if (FLAGS_continue_from.empty()) {
          tprintf("Must set --continue_from for appending!\n");
          return EXIT_FAILURE;
        }
      }
      // We are initializing from scratch.
      if (!trainer.InitNetwork(FLAGS_net_spec.c_str(), FLAGS_append_index, FLAGS_net_mode,
                               FLAGS_weight_range, FLAGS_learning_rate, FLAGS_momentum,
                               FLAGS_adam_beta)) {
        tprintf("Failed to create network from spec: %s\n", FLAGS_net_spec.c_str());
        return EXIT_FAILURE;
      }
      trainer.set_perfect_delay(FLAGS_perfect_sample_delay);
    }
  }
  if (!trainer.LoadAllTrainingData(
          filenames,
          FLAGS_sequential_training ? tesseract::CS_SEQUENTIAL : tesseract::CS_ROUND_ROBIN,
          FLAGS_randomly_rotate)) {
    tprintf("Load of images failed!!\n");
    return EXIT_FAILURE;
  }

  tesseract::LSTMTester tester(static_cast<int64_t>(FLAGS_max_image_MB) * 1048576);
  tesseract::TestCallback tester_callback = nullptr;
  if (!FLAGS_eval_listfile.empty()) {
    using namespace std::placeholders; // for _1, _2, _3...
    if (!tester.LoadAllEvalData(FLAGS_eval_listfile.c_str())) {
      tprintf("Failed to load eval data from: %s\n", FLAGS_eval_listfile.c_str());
      return EXIT_FAILURE;
    }
    tester_callback = std::bind(&tesseract::LSTMTester::RunEvalAsync, &tester, _1, _2, _3, _4);
  }

  int max_iterations = FLAGS_max_iterations;
  if (max_iterations < 0) {
    // A negative value is interpreted as epochs
    max_iterations = filenames.size() * (-max_iterations);
  } else if (max_iterations == 0) {
    // "Infinite" iterations.
    max_iterations = INT_MAX;
  }

  do {
    // Train a few.
    int iteration = trainer.training_iteration();
    for (int target_iteration = iteration + kNumPagesPerBatch;
         iteration < target_iteration && iteration < max_iterations;
         iteration = trainer.training_iteration()) {
      trainer.TrainOnLine(&trainer, false);
    }
    std::string log_str;
    trainer.MaintainCheckpoints(tester_callback, log_str);
    tprintf("%s\n", log_str.c_str());
  } while (trainer.best_error_rate() > FLAGS_target_error_rate &&
           (trainer.training_iteration() < max_iterations));
  tprintf("Finished! Error rate = %g\n", trainer.best_error_rate());
  return EXIT_SUCCESS;
} /* main */<|MERGE_RESOLUTION|>--- conflicted
+++ resolved
@@ -19,17 +19,10 @@
 #if defined(__USE_GNU)
 #  include <cfenv> // for feenableexcept
 #endif
-<<<<<<< HEAD
 #include "common/commontraining.h"
 #include "unicharset/fileio.h"             // for LoadFileLinesToStrings
 #include "unicharset/lstmtester.h"
 #include "unicharset/lstmtrainer.h"
-=======
-#include "commontraining.h"
-#include "fileio.h" // for LoadFileLinesToStrings
-#include "lstmtester.h"
-#include "lstmtrainer.h"
->>>>>>> 87b0a4de
 #include "params.h"
 #include "tprintf.h"
 #include "unicharset/unicharset_training_utils.h"
