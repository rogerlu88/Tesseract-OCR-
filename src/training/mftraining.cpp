/******************************************************************************
 ** Filename:   mftraining.c
 ** Purpose:    Separates training pages into files for each character.
 **             Strips from files only the features and there parameters of
 **             the feature type mf.
 ** Author:     Dan Johnson
 ** Revisment:  Christy Russon
 **
 **  (c) Copyright Hewlett-Packard Company, 1988.
 ** Licensed under the Apache License, Version 2.0 (the "License");
 ** you may not use this file except in compliance with the License.
 ** You may obtain a copy of the License at
 ** http://www.apache.org/licenses/LICENSE-2.0
 ** Unless required by applicable law or agreed to in writing, software
 ** distributed under the License is distributed on an "AS IS" BASIS,
 ** WITHOUT WARRANTIES OR CONDITIONS OF ANY KIND, either express or implied.
 ** See the License for the specific language governing permissions and
 ** limitations under the License.
 ******************************************************************************/
/*----------------------------------------------------------------------------
          Include Files and Type Defines
----------------------------------------------------------------------------*/

#define _USE_MATH_DEFINES // for M_PI
#ifdef HAVE_CONFIG_H
#  include "config_auto.h"
#endif

#include <cmath> // for M_PI
#include <cstdio>
#include <cstring>

#include "classify.h"
#include "cluster.h"
#include "clusttool.h"
#include "common/commontraining.h"
#include "featdefs.h"
#include "fontinfo.h"
#include "indexmapbidi.h"
#include "intproto.h"
#include "common/mastertrainer.h"
#include "mergenf.h"
#include "mf.h"
#include "ocrfeatures.h"
#include "oldlist.h"
#include "protos.h"
#include "shapetable.h"
#include "tprintf.h"
#include "unicity_table.h"

#if !defined(DISABLED_LEGACY_ENGINE)

using namespace tesseract;

/*----------------------------------------------------------------------------
            Public Code
-----------------------------------------------------------------------------*/
#ifndef GRAPHICS_DISABLED
static void DisplayProtoList(const char *ch, LIST protolist) {
  auto window = std::make_unique<ScrollView>("Char samples", 50, 200, 520, 520, 260, 260, true);
  LIST proto = protolist;
  iterate(proto) {
    auto *prototype = reinterpret_cast<PROTOTYPE *>(first_node(proto));
    if (prototype->Significant) {
      window->Pen(ScrollView::GREEN);
    } else if (prototype->NumSamples == 0) {
      window->Pen(ScrollView::BLUE);
    } else if (prototype->Merged) {
      window->Pen(ScrollView::MAGENTA);
    } else {
      window->Pen(ScrollView::RED);
    }
    float x = CenterX(prototype->Mean);
    float y = CenterY(prototype->Mean);
    double angle = OrientationOf(prototype->Mean) * 2 * M_PI;
    auto dx = static_cast<float>(LengthOf(prototype->Mean) * cos(angle) / 2);
    auto dy = static_cast<float>(LengthOf(prototype->Mean) * sin(angle) / 2);
    window->SetCursor((x - dx) * 256, (y - dy) * 256);
    window->DrawTo((x + dx) * 256, (y + dy) * 256);
    if (prototype->Significant) {
      tprintf("Green proto at (%g,%g)+(%g,%g) %d samples\n", x, y, dx, dy, prototype->NumSamples);
    } else if (prototype->NumSamples > 0 && !prototype->Merged) {
      tprintf("Red proto at (%g,%g)+(%g,%g) %d samples\n", x, y, dx, dy, prototype->NumSamples);
    }
  }
  window->Update();
}
#endif // !GRAPHICS_DISABLED

// Helper to run clustering on a single config.
// Mostly copied from the old mftraining, but with renamed variables.
static LIST ClusterOneConfig(int shape_id, const char *class_label, LIST mf_classes,
                             const ShapeTable &shape_table, MasterTrainer *trainer) {
  int num_samples;
  CLUSTERER *clusterer =
      trainer->SetupForClustering(shape_table, feature_defs, shape_id, &num_samples);
  Config.MagicSamples = num_samples;
  LIST proto_list = ClusterSamples(clusterer, &Config);
  CleanUpUnusedData(proto_list);

  // Merge protos where reasonable to make more of them significant by
  // representing almost all samples of the class/font.
  MergeInsignificantProtos(proto_list, class_label, clusterer, &Config);
#ifndef GRAPHICS_DISABLED
  if (strcmp(FLAGS_test_ch.c_str(), class_label) == 0) {
    DisplayProtoList(FLAGS_test_ch.c_str(), proto_list);
  }
#endif // !GRAPHICS_DISABLED
  // Delete the protos that will not be used in the inttemp output file.
  proto_list = RemoveInsignificantProtos(proto_list, true, false, clusterer->SampleSize);
  FreeClusterer(clusterer);
  MERGE_CLASS merge_class = FindClass(mf_classes, class_label);
  if (merge_class == nullptr) {
    merge_class = NewLabeledClass(class_label);
    mf_classes = push(mf_classes, merge_class);
  }
  int config_id = AddConfigToClass(merge_class->Class);
  merge_class->Class->font_set.push_back(shape_id);
  LIST proto_it = proto_list;
  iterate(proto_it) {
    auto *prototype = reinterpret_cast<PROTOTYPE *>(first_node(proto_it));
    // See if proto can be approximated by existing proto.
    int p_id = FindClosestExistingProto(merge_class->Class, merge_class->NumMerged, prototype);
    if (p_id == NO_PROTO) {
      // Need to make a new proto, as it doesn't match anything.
      p_id = AddProtoToClass(merge_class->Class);
      MakeNewFromOld(ProtoIn(merge_class->Class, p_id), prototype);
      merge_class->NumMerged[p_id] = 1;
    } else {
      PROTO_STRUCT dummy_proto;
      MakeNewFromOld(&dummy_proto, prototype);
      // Merge with the similar proto.
      ComputeMergedProto(ProtoIn(merge_class->Class, p_id), &dummy_proto,
                         static_cast<float>(merge_class->NumMerged[p_id]), 1.0,
                         ProtoIn(merge_class->Class, p_id));
      merge_class->NumMerged[p_id]++;
    }
    AddProtoToConfig(p_id, merge_class->Class->Configurations[config_id]);
  }
  FreeProtoList(&proto_list);
  return mf_classes;
}

// Helper to setup the config map.
// Setup an index mapping from the shapes in the shape table to the classes
// that will be trained. In keeping with the original design, each shape
// with the same list of unichars becomes a different class and the configs
// represent the different combinations of fonts.
static void SetupConfigMap(ShapeTable *shape_table, IndexMapBiDi *config_map) {
  int num_configs = shape_table->NumShapes();
  config_map->Init(num_configs, true);
  config_map->Setup();
  for (int c1 = 0; c1 < num_configs; ++c1) {
    // Only process ids that are not already merged.
    if (config_map->SparseToCompact(c1) == c1) {
      Shape *shape1 = shape_table->MutableShape(c1);
      // Find all the subsequent shapes that are equal.
      for (int c2 = c1 + 1; c2 < num_configs; ++c2) {
        if (shape_table->MutableShape(c2)->IsEqualUnichars(shape1)) {
          config_map->Merge(c1, c2);
        }
      }
    }
  }
  config_map->CompleteMerges();
}

/**
 * This program reads in a text file consisting of feature
 * samples from a training page in the following format:
 * @verbatim
      FontName UTF8-char-str xmin ymin xmax ymax page-number
       NumberOfFeatureTypes(N)
         FeatureTypeName1 NumberOfFeatures(M)
            Feature1
            ...
            FeatureM
         FeatureTypeName2 NumberOfFeatures(M)
            Feature1
            ...
            FeatureM
         ...
         FeatureTypeNameN NumberOfFeatures(M)
            Feature1
            ...
            FeatureM
      FontName CharName ...
    @endverbatim
 * The result of this program is a binary inttemp file used by
 * the OCR engine.
 * @param  argc  number of command line arguments
 * @param  argv  array of command line arguments
 * @return 0 if no error occurred
 */
#ifdef TESSERACT_STANDALONE
extern "C" int main(int argc, const char **argv)
#else
extern "C" int tesseract_mf_training_main(int argc, const char **argv)
#endif
{
  tesseract::CheckSharedLibraryVersion();

  ParseArguments(&argc, &argv);

  ShapeTable *shape_table = nullptr;
  std::string file_prefix;
  // Load the training data.
  auto trainer = tesseract::LoadTrainingData(argc, argv, false, &shape_table, file_prefix);
  if (trainer == nullptr) {
    return 1; // Failed.
  }

  // Setup an index mapping from the shapes in the shape table to the classes
  // that will be trained. In keeping with the original design, each shape
  // with the same list of unichars becomes a different class and the configs
  // represent the different combinations of fonts.
  IndexMapBiDi config_map;
  SetupConfigMap(shape_table, &config_map);

  WriteShapeTable(file_prefix, *shape_table);
  // If the shape_table is flat, then either we didn't run shape clustering, or
  // it did nothing, so we just output the trainer's unicharset.
  // Otherwise shape_set will hold a fake unicharset with an entry for each
  // shape in the shape table, and we will output that instead.
  UNICHARSET shape_set;
  const UNICHARSET *unicharset = &trainer->unicharset();
  // If we ran shapeclustering (and it worked) then at least one shape will
  // have multiple unichars, so we have to build a fake unicharset.
  if (shape_table->AnyMultipleUnichars()) {
    unicharset = &shape_set;
    // Now build a fake unicharset for the compact shape space to keep the
    // output modules happy that we are doing things correctly.
    int num_shapes = config_map.CompactSize();
    for (int s = 0; s < num_shapes; ++s) {
      char shape_label[14];
      snprintf(shape_label, sizeof(shape_label), "sh%04d", s);
      shape_set.unichar_insert(shape_label);
    }
  }

  // Now train each config separately.
  int num_configs = shape_table->NumShapes();
  LIST mf_classes = NIL_LIST;
  for (int s = 0; s < num_configs; ++s) {
    int unichar_id, font_id;
    if (unicharset == &shape_set) {
      // Using fake unichar_ids from the config_map/shape_set.
      unichar_id = config_map.SparseToCompact(s);
    } else {
      // Get the real unichar_id from the shape table/unicharset.
      shape_table->GetFirstUnicharAndFont(s, &unichar_id, &font_id);
    }
    const char *class_label = unicharset->id_to_unichar(unichar_id);
    mf_classes = ClusterOneConfig(s, class_label, mf_classes, *shape_table, trainer.get());
  }
  std::string inttemp_file = file_prefix;
  inttemp_file += "inttemp";
  std::string pffmtable_file = file_prefix;
  pffmtable_file += "pffmtable";
  CLASS_STRUCT *float_classes = SetUpForFloat2Int(*unicharset, mf_classes);
  // Now write the inttemp and pffmtable.
  trainer->WriteInttempAndPFFMTable(trainer->unicharset(), *unicharset, *shape_table, float_classes,
                                    inttemp_file.c_str(), pffmtable_file.c_str());
  for (int c = 0; c < unicharset->size(); ++c) {
    FreeClassFields(&float_classes[c]);
  }
  delete[] float_classes;
  FreeLabeledClassList(mf_classes);
  delete shape_table;
  tprintf("Done!\n");
  if (!FLAGS_test_ch.empty()) {
    // If we are displaying debug window(s), wait for the user to look at them.
<<<<<<< HEAD
    tprintf("Hit return to exit...\n");
    while (getchar() != '\n')
=======
    printf("Hit return to exit...\n");
    while (getchar() != '\n') {
>>>>>>> 7677b804
      ;
    }
  }
  return 0;
} /* main */

#endif<|MERGE_RESOLUTION|>--- conflicted
+++ resolved
@@ -270,13 +270,8 @@
   tprintf("Done!\n");
   if (!FLAGS_test_ch.empty()) {
     // If we are displaying debug window(s), wait for the user to look at them.
-<<<<<<< HEAD
     tprintf("Hit return to exit...\n");
-    while (getchar() != '\n')
-=======
-    printf("Hit return to exit...\n");
     while (getchar() != '\n') {
->>>>>>> 7677b804
       ;
     }
   }
