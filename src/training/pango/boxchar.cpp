--- conflicted
+++ resolved
@@ -25,14 +25,10 @@
 #include "../unicharset/normstrngs.h"
 #include "tprintf.h"
 #include "unicharset.h"
-<<<<<<< HEAD
 
 #if defined(PANGO_ENABLE_ENGINE)
 
-#include "unicode/uchar.h"  // from libicu
-=======
 #include "unicode/uchar.h" // from libicu
->>>>>>> 87b0a4de
 
 #include <algorithm>
 #include <cstddef>
@@ -345,10 +341,6 @@
   return output;
 }
 
-<<<<<<< HEAD
-}  // namespace tesseract
+} // namespace tesseract
 
 #endif
-=======
-} // namespace tesseract
->>>>>>> 87b0a4de
