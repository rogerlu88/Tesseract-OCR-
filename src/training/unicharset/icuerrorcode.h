/**********************************************************************
 * File:        icuerrorcode.h
 * Description: Wrapper class for UErrorCode, with conversion operators for
 *              direct use in ICU C and C++ APIs.
 * Author:      Fredrik Roubert
 * Created:     Thu July 4 2013
 *
 * Features:
 * - The constructor initializes the internal UErrorCode to U_ZERO_ERROR,
 *   removing one common source of errors.
 * - Same use in C APIs taking a UErrorCode* (pointer) and C++ taking
 *   UErrorCode& (reference), via conversion operators.
 * - Automatic checking for success when it goes out of scope. On failure,
 *   the destructor will log an error message and exit.
 *
 * Most of ICU will handle errors gracefully and provide sensible fallbacks.
 * Using IcuErrorCode, it is therefore possible to write very compact code
 * that does sensible things on failure and provides logging for debugging.
 *
 * Example:
 * IcuErrorCode icuerrorcode;
 * return collator.compareUTF8(a, b, icuerrorcode) == UCOL_EQUAL;
 *
 * (C) Copyright 2013, Google Inc.
 * Licensed under the Apache License, Version 2.0 (the "License");
 * you may not use this file except in compliance with the License.
 * You may obtain a copy of the License at
 * http://www.apache.org/licenses/LICENSE-2.0
 * Unless required by applicable law or agreed to in writing, software
 * distributed under the License is distributed on an "AS IS" BASIS,
 * WITHOUT WARRANTIES OR CONDITIONS OF ANY KIND, either express or implied.
 * See the License for the specific language governing permissions and
 * limitations under the License.
 *
 **********************************************************************/
#ifndef TESSERACT_CCUTIL_ICUERRORCODE_H_
#define TESSERACT_CCUTIL_ICUERRORCODE_H_

<<<<<<< HEAD
#include <tesseract/export.h>

#include <cstdlib>              // for exit
#include "tprintf.h"

#if defined(HAS_LIBICU)

#include "unicode/errorcode.h"  // From libicu
=======
#include <cstdlib> // for exit
#include "tprintf.h"
#include "unicode/errorcode.h" // From libicu
>>>>>>> 87b0a4de

namespace tesseract {

class IcuErrorCode : public icu::ErrorCode {
public:
  IcuErrorCode() {}
  virtual ~IcuErrorCode();

protected:
  virtual void handleFailure() const {
    tprintf("ICU ERROR: %s\n", errorName());
    exit(errorCode);
  }

private:
  // Disallow implicit copying of object.
  IcuErrorCode(const IcuErrorCode &);
  void operator=(const IcuErrorCode &);
};

<<<<<<< HEAD
}  // namespace tesseract

#endif

#endif  // TESSERACT_CCUTIL_ICUERRORCODE_H_
=======
} // namespace tesseract
#endif // TESSERACT_CCUTIL_ICUERRORCODE_H_
>>>>>>> 87b0a4de
<|MERGE_RESOLUTION|>--- conflicted
+++ resolved
@@ -36,20 +36,14 @@
 #ifndef TESSERACT_CCUTIL_ICUERRORCODE_H_
 #define TESSERACT_CCUTIL_ICUERRORCODE_H_
 
-<<<<<<< HEAD
 #include <tesseract/export.h>
 
-#include <cstdlib>              // for exit
+#include <cstdlib> // for exit
 #include "tprintf.h"
 
 #if defined(HAS_LIBICU)
 
-#include "unicode/errorcode.h"  // From libicu
-=======
-#include <cstdlib> // for exit
-#include "tprintf.h"
 #include "unicode/errorcode.h" // From libicu
->>>>>>> 87b0a4de
 
 namespace tesseract {
 
@@ -70,13 +64,8 @@
   void operator=(const IcuErrorCode &);
 };
 
-<<<<<<< HEAD
-}  // namespace tesseract
+} // namespace tesseract
 
 #endif
 
-#endif  // TESSERACT_CCUTIL_ICUERRORCODE_H_
-=======
-} // namespace tesseract
-#endif // TESSERACT_CCUTIL_ICUERRORCODE_H_
->>>>>>> 87b0a4de
+#endif // TESSERACT_CCUTIL_ICUERRORCODE_H_