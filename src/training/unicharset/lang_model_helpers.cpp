--- conflicted
+++ resolved
@@ -217,13 +217,8 @@
   }
   std::string radical_filename = script_dir + "/radical-stroke.txt";
   std::string radical_data = ReadFile(radical_filename, reader);
-<<<<<<< HEAD
-  if (radical_data.length() == 0) {
+  if (radical_data.empty()) {
     tprintf("ERROR: Error reading radical code table %s\n", radical_filename.c_str());
-=======
-  if (radical_data.empty()) {
-    tprintf("Error reading radical code table %s\n", radical_filename.c_str());
->>>>>>> a843f3b2
     return EXIT_FAILURE;
   }
   if (!WriteRecoder(unicharset, pass_through_recoder, output_dir, lang, writer, &radical_data,
