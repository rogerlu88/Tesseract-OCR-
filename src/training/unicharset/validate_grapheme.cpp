#include "validate_grapheme.h"
#include "tprintf.h"

#if defined(HAS_LIBICU)

#include "unicode/uchar.h" // From libicu

namespace tesseract {

bool ValidateGrapheme::ConsumeGraphemeIfValid() {
  const unsigned num_codes = codes_.size();
  char32 prev_prev_ch = ' ';
  char32 prev_ch = ' ';
  CharClass prev_cc = CharClass::kWhitespace;
  int num_codes_in_grapheme = 0;
  while (codes_used_ < num_codes) {
    CharClass cc = codes_[codes_used_].first;
    char32 ch = codes_[codes_used_].second;
    const bool is_combiner = cc == CharClass::kCombiner || cc == CharClass::kVirama;
// TODO: Make this code work well with RTL text.
// See
// https://github.com/tesseract-ocr/tesseract/pull/2266#issuecomment-467114751
#if 0
    // Reject easily detected badly formed sequences.
    if (prev_cc == CharClass::kWhitespace && is_combiner) {
      if (report_errors_)
		  tprintf("ERROR: Word started with a combiner:0x%x\n", ch);
     return false;
    }
#endif
    if (prev_cc == CharClass::kVirama && cc == CharClass::kVirama) {
<<<<<<< HEAD
      if (report_errors_)
        tprintf("ERROR: Two grapheme links in a row:0x%x 0x%x\n", prev_ch, ch);
=======
      if (report_errors_) {
        tprintf("Two grapheme links in a row:0x%x 0x%x\n", prev_ch, ch);
      }
>>>>>>> 7677b804
      return false;
    }
    if (prev_cc != CharClass::kWhitespace && cc != CharClass::kWhitespace &&
        IsBadlyFormed(prev_ch, ch)) {
      return false;
    }
    bool prev_is_fwd_combiner = prev_ch == kZeroWidthJoiner || prev_cc == CharClass::kVirama ||
                                (prev_ch == kZeroWidthNonJoiner &&
                                 (cc == CharClass::kVirama || prev_prev_ch == kZeroWidthJoiner));
    if (num_codes_in_grapheme > 0 && !is_combiner && !prev_is_fwd_combiner) {
      break;
    }
    CodeOnlyToOutput();
    ++num_codes_in_grapheme;
    prev_prev_ch = prev_ch;
    prev_ch = ch;
    prev_cc = cc;
  }
  if (num_codes_in_grapheme > 0) {
    MultiCodePart(num_codes_in_grapheme);
  }
  return true;
}

Validator::CharClass ValidateGrapheme::UnicodeToCharClass(char32 ch) const {
  if (IsVedicAccent(ch)) {
    return CharClass::kVedicMark;
  }
  // The ZeroWidth[Non]Joiner characters are mapped to kCombiner as they
  // always combine with the previous character.
  if (u_hasBinaryProperty(ch, UCHAR_GRAPHEME_LINK)) {
    return CharClass::kVirama;
  }
  if (u_isUWhiteSpace(ch)) {
    return CharClass::kWhitespace;
  }
  // Workaround for Javanese Aksara's Taling, do not label it as a combiner
  if (ch == 0xa9ba) {
    return CharClass::kConsonant;
  }
  int char_type = u_charType(ch);
  if (char_type == U_NON_SPACING_MARK || char_type == U_ENCLOSING_MARK ||
      char_type == U_COMBINING_SPACING_MARK || ch == kZeroWidthNonJoiner ||
      ch == kZeroWidthJoiner) {
    return CharClass::kCombiner;
  }
  return CharClass::kOther;
}

// Helper returns true if the sequence prev_ch,ch is invalid.
bool ValidateGrapheme::IsBadlyFormed(char32 prev_ch, char32 ch) {
  // Reject badly formed Indic vowels.
  if (IsBadlyFormedIndicVowel(prev_ch, ch)) {
<<<<<<< HEAD
    if (report_errors_)
      tprintf("ERROR: Badly formed Indic vowel sequence:0x%x 0x%x\n", prev_ch, ch);
    return true;
  }
  if (IsBadlyFormedThai(prev_ch, ch)) {
    if (report_errors_)
      tprintf("ERROR: Badly formed Thai:0x%x 0x%x\n", prev_ch, ch);
=======
    if (report_errors_) {
      tprintf("Badly formed Indic vowel sequence:0x%x 0x%x\n", prev_ch, ch);
    }
    return true;
  }
  if (IsBadlyFormedThai(prev_ch, ch)) {
    if (report_errors_) {
      tprintf("Badly formed Thai:0x%x 0x%x\n", prev_ch, ch);
    }
>>>>>>> 7677b804
    return true;
  }
  return false;
}

// Helper returns true if the sequence prev_ch,ch is an invalid Indic vowel.
// Some vowels in Indic scripts may be analytically decomposed into atomic pairs
// of components that are themselves valid unicode symbols. (See Table 12-1 in
// http://www.unicode.org/versions/Unicode9.0.0/ch12.pdf
// for examples in Devanagari). The Unicode standard discourages specifying
// vowels this way, but they are sometimes encountered in text, probably because
// some editors still permit it. Renderers however dislike such pairs, and so
// this function may be used to detect their occurrence for removal.
// TODO(rays) This function only covers a subset of Indic languages and doesn't
// include all rules. Add rules as appropriate to support other languages or
// find a way to generalize these existing rules that makes use of the
// regularity of the mapping from ISCII to Unicode.
/* static */
bool ValidateGrapheme::IsBadlyFormedIndicVowel(char32 prev_ch, char32 ch) {
  return ((prev_ch == 0x905 && (ch == 0x946 || ch == 0x93E)) || (prev_ch == 0x909 && ch == 0x941) ||
          (prev_ch == 0x90F && (ch >= 0x945 && ch <= 0x947)) ||
          (prev_ch == 0x905 && (ch >= 0x949 && ch <= 0x94C)) ||
          (prev_ch == 0x906 && (ch >= 0x949 && ch <= 0x94C)) ||
          // Illegal combinations of two dependent Devanagari vowels.
          (prev_ch == 0x93E && (ch >= 0x945 && ch <= 0x948)) ||
          // Dependent Devanagari vowels following a virama.
          (prev_ch == 0x94D && (ch >= 0x93E && ch <= 0x94C)) ||
          // Bengali vowels (Table 9-5, pg 313)
          (prev_ch == 0x985 && ch == 0x9BE) ||
          // Telugu vowels (Table 9-19, pg 331)
          (prev_ch == 0xC12 && (ch == 0xC55 || ch == 0xC4C)) ||
          // Kannada vowels (Table 9-20, pg 332)
          (prev_ch == 0xC92 && ch == 0xCCC));
}

// Helper returns true if ch is a Thai consonant.
static bool IsThaiConsonant(char32 ch) {
  return 0xe01 <= ch && ch <= 0xe2e;
}

// Helper returns true is ch is a before-consonant vowel.
static bool IsThaiBeforeConsonantVowel(char32 ch) {
  return 0xe40 <= ch && ch <= 0xe44;
}

// Helper returns true if ch is a Thai tone mark.
static bool IsThaiToneMark(char32 ch) {
  return 0xe48 <= ch && ch <= 0xe4b;
}

// Helper returns true if ch is a Thai vowel that may be followed by a tone
// mark.
static bool IsThaiTonableVowel(char32 ch) {
  return (0xe34 <= ch && ch <= 0xe39) || ch == 0xe31;
}

// Helper returns true if the sequence prev_ch,ch is invalid Thai.
// These rules come from a native Thai speaker, and are not covered by the
// Thai section in the unicode book:
// http://www.unicode.org/versions/Unicode9.0.0/ch16.pdf
// Comments below added by Ray interpreting the code ranges.
/* static */
bool ValidateGrapheme::IsBadlyFormedThai(char32 prev_ch, char32 ch) {
  // Tone marks must follow consonants or specific vowels.
  if (IsThaiToneMark(ch) && !(IsThaiConsonant(prev_ch) || IsThaiTonableVowel(prev_ch))) {
    return true;
  }
  // Tonable vowels must follow consonants.
  if ((IsThaiTonableVowel(ch) || ch == 0xe47) && !IsThaiConsonant(prev_ch)) {
    return true;
  }
  // Thanthakhat must follow consonant or specific vowels.
  if (ch == 0xe4c && !(IsThaiConsonant(prev_ch) || prev_ch == 0xe38 || prev_ch == 0xe34)) {
    return true;
  }
  // Nikkhahit must follow a consonant ?or certain markers?.
  // TODO(rays) confirm this, but there were so many in the ground truth of the
  // validation set that it seems reasonable to assume it is valid.
  if (ch == 0xe4d && !(IsThaiConsonant(prev_ch) || prev_ch == 0xe48 || prev_ch == 0xe49)) {
    return true;
  }
  // The vowels e30, e32, e33 can be used more liberally.
  if ((ch == 0xe30 || ch == 0xe32 || ch == 0xe33) &&
      !(IsThaiConsonant(prev_ch) || IsThaiToneMark(prev_ch)) &&
      !(prev_ch == 0xe32 && ch == 0xe30) && !(prev_ch == 0xe4d && ch == 0xe32)) {
    return true;
  }
  // Some vowels come before consonants, and therefore cannot follow things
  // that cannot end a syllable.
  if (IsThaiBeforeConsonantVowel(ch) &&
      (IsThaiBeforeConsonantVowel(prev_ch) || prev_ch == 0xe31 || prev_ch == 0xe37)) {
    return true;
  }
  // Don't allow the standalone vowel U+0e24 to be followed by other vowels.
  if ((0xe30 <= ch && ch <= 0xe4D) && prev_ch == 0xe24) {
    return true;
  }
  return false;
}

} // namespace tesseract

#endif<|MERGE_RESOLUTION|>--- conflicted
+++ resolved
@@ -29,14 +29,9 @@
     }
 #endif
     if (prev_cc == CharClass::kVirama && cc == CharClass::kVirama) {
-<<<<<<< HEAD
-      if (report_errors_)
+      if (report_errors_) {
         tprintf("ERROR: Two grapheme links in a row:0x%x 0x%x\n", prev_ch, ch);
-=======
-      if (report_errors_) {
-        tprintf("Two grapheme links in a row:0x%x 0x%x\n", prev_ch, ch);
       }
->>>>>>> 7677b804
       return false;
     }
     if (prev_cc != CharClass::kWhitespace && cc != CharClass::kWhitespace &&
@@ -90,25 +85,15 @@
 bool ValidateGrapheme::IsBadlyFormed(char32 prev_ch, char32 ch) {
   // Reject badly formed Indic vowels.
   if (IsBadlyFormedIndicVowel(prev_ch, ch)) {
-<<<<<<< HEAD
-    if (report_errors_)
+    if (report_errors_) {
       tprintf("ERROR: Badly formed Indic vowel sequence:0x%x 0x%x\n", prev_ch, ch);
-    return true;
-  }
-  if (IsBadlyFormedThai(prev_ch, ch)) {
-    if (report_errors_)
-      tprintf("ERROR: Badly formed Thai:0x%x 0x%x\n", prev_ch, ch);
-=======
-    if (report_errors_) {
-      tprintf("Badly formed Indic vowel sequence:0x%x 0x%x\n", prev_ch, ch);
     }
     return true;
   }
   if (IsBadlyFormedThai(prev_ch, ch)) {
     if (report_errors_) {
-      tprintf("Badly formed Thai:0x%x 0x%x\n", prev_ch, ch);
+      tprintf("ERROR: Badly formed Thai:0x%x 0x%x\n", prev_ch, ch);
     }
->>>>>>> 7677b804
     return true;
   }
   return false;
