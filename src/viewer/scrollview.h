--- conflicted
+++ resolved
@@ -31,13 +31,9 @@
 #ifndef TESSERACT_VIEWER_SCROLLVIEW_H_
 #define TESSERACT_VIEWER_SCROLLVIEW_H_
 
-<<<<<<< HEAD
+#include "image.h"
+
 #include <tesseract/export.h>   // for TS_PRINTFLIKE and TS_FORMAT_STRING
-=======
-#include "image.h"
-
-#include <tesseract/export.h>
->>>>>>> e429b607
 
 #include <cstdio>
 #include <mutex>
