dir = @datadir@/tessdata

<<<<<<< HEAD
data_DATA = pdf.ttf pdf.ttx
=======
data_DATA = pdf.ttf
>>>>>>> 1af9e327
EXTRA_DIST = $(data_DATA)

SUBDIRS = configs tessconfigs

langdata = bul.traineddata mlt.traineddata chr.traineddata \
	slk.traineddata dan-frak.traineddata eng.traineddata \
	ces.traineddata afr.traineddata swa.traineddata \
	kan.traineddata bel.traineddata ind.traineddata \
	lit.traineddata nld.traineddata osd.traineddata \
	mkd.traineddata est.traineddata fra.traineddata \
	hin.traineddata lat_lid.traineddata nor.traineddata \
	por.traineddata ron.traineddata swe.traineddata \
	pol.traineddata ara.traineddata tel.traineddata \
	ell.traineddata mal.traineddata vie.traineddata \
	heb.traineddata deu.traineddata eus.traineddata \
	ita_old.traineddata rus.traineddata sqi.traineddata \
	spa.traineddata glg.traineddata slk-frak.traineddata \
	equ.traineddata hrv.traineddata frk.traineddata \
	cat.traineddata lav.traineddata ukr.traineddata \
	enm.traineddata dan.traineddata fin.traineddata \
	ben.traineddata srp.traineddata tha.traineddata \
	hun.traineddata tgl.traineddata frm.traineddata \
	slv.traineddata chi_sim.traineddata tam.traineddata \
	tur.traineddata epo.traineddata msa.traineddata \
	kor.traineddata isl.traineddata jpn.traineddata \
	chi_tra.traineddata ita.traineddata spa_old.traineddata \
	deu-frak.traineddata aze.traineddata fra.cube.lm \
	ita.tesseract_cube.nn eng.cube.word-freq rus.cube.lm \
	spa.cube.size fra.cube.nn fra.cube.params rus.cube.size \
	fra.cube.fold eng.cube.size ita.cube.bigrams \
	eng.tesseract_cube.nn rus.cube.params hin.cube.nn \
	spa.cube.params hin.cube.lm fra.cube.word-freq \
	spa.cube.word-freq ara.cube.nn ara.cube.word-freq \
	spa.cube.fold eng.cube.nn eng.cube.params eng.cube.lm \
	ita.cube.size hin.tesseract_cube.nn ita.cube.lm \
	fra.cube.bigrams ara.cube.fold spa.cube.bigrams \
	hin.cube.word-freq rus.cube.word-freq ita.cube.word-freq \
	fra.tesseract_cube.nn rus.cube.fold ara.cube.size \
	eng.cube.fold ita.cube.params ara.cube.params ita.cube.fold \
	ara.cube.bigrams hin.cube.params hin.cube.fold spa.cube.lm \
	ita.cube.nn fra.cube.size eng.cube.bigrams ara.cube.lm \
	rus.cube.nn spa.cube.nn hin.cube.bigrams

.PHONY: install-langs
install-langs:
	@if [ ! -d  $(DESTDIR)$(datadir) ]; then mkdir -p $(DESTDIR)$(datadir); fi;
	@if test "${LANGS}" != ""; then \
		for lang_code in ${LANGS}; do \
			echo "installing data for $$lang_code"; \
			$(INSTALL) -m 644 $(srcdir)/$$lang_code.* $(DESTDIR)$(datadir); \
		done; \
	else \
		for l in ./*.traineddata; do \
			filename=`basename $$l`; \
			lang_code=$${filename%.*}; \
			if test "$$lang_code" == "*"; then \
				echo "No lang present."; \
				break; \
			fi; \
			echo "installing data for $$lang_code"; \
			$(INSTALL) -m 644 $(srcdir)/$$lang_code.* $(DESTDIR)$(datadir); \
		done; \
	fi;

uninstall-local:
	cd $(DESTDIR)$(datadir); \
	rm -f $(langdata)<|MERGE_RESOLUTION|>--- conflicted
+++ resolved
@@ -1,10 +1,6 @@
 dir = @datadir@/tessdata
 
-<<<<<<< HEAD
-data_DATA = pdf.ttf pdf.ttx
-=======
 data_DATA = pdf.ttf
->>>>>>> 1af9e327
 EXTRA_DIST = $(data_DATA)
 
 SUBDIRS = configs tessconfigs
