--- conflicted
+++ resolved
@@ -84,10 +84,7 @@
 ColumnFinder::ColumnFinder(int gridsize,
                            const ICOORD& bleft, const ICOORD& tright,
                            int resolution, bool cjk_script,
-<<<<<<< HEAD
-=======
                            double aligned_gap_fraction,
->>>>>>> 1af9e327
                            TabVector_LIST* vlines, TabVector_LIST* hlines,
                            int vertical_x, int vertical_y)
   : TabFind(gridsize, bleft, tright, vlines, vertical_x, vertical_y,
@@ -289,15 +286,6 @@
 // thresholds_pix is expected to be present iff grey_pix is present and
 // can be an integer factor reduction of the grey_pix. It represents the
 // thresholds that were used to create the binary_pix from the grey_pix.
-<<<<<<< HEAD
-// Returns -1 if the user hits the 'd' key in the blocks window while running
-// in debug mode, which requests a retry with more debug info.
-int ColumnFinder::FindBlocks(PageSegMode pageseg_mode,
-                             Pix* scaled_color, int scaled_factor,
-                             TO_BLOCK* input_block, Pix* photo_mask_pix,
-                             Pix* thresholds_pix, Pix* grey_pix,
-                             BLOCK_LIST* blocks, TO_BLOCK_LIST* to_blocks) {
-=======
 // If diacritic_blobs is non-null, then diacritics/noise blobs, that would
 // confuse layout anaylsis by causing textline overlap, are placed there,
 // with the expectation that they will be reassigned to words later and
@@ -310,22 +298,15 @@
                              Pix* grey_pix, BLOCK_LIST* blocks,
                              BLOBNBOX_LIST* diacritic_blobs,
                              TO_BLOCK_LIST* to_blocks) {
->>>>>>> 1af9e327
   pixOr(photo_mask_pix, photo_mask_pix, nontext_map_);
   stroke_width_->FindLeaderPartitions(input_block, &part_grid_);
   stroke_width_->RemoveLineResidue(&big_parts_);
   FindInitialTabVectors(NULL, min_gutter_width_, tabfind_aligned_gap_fraction_,
                         input_block);
   SetBlockRuleEdges(input_block);
-<<<<<<< HEAD
-  stroke_width_->GradeBlobsIntoPartitions(rerotate_, input_block, nontext_map_,
-                                          denorm_, cjk_script_, &projection_,
-                                          &part_grid_, &big_parts_);
-=======
   stroke_width_->GradeBlobsIntoPartitions(
       rerotate_, input_block, nontext_map_, denorm_, cjk_script_, &projection_,
       diacritic_blobs, &part_grid_, &big_parts_);
->>>>>>> 1af9e327
   if (!PSM_SPARSE(pageseg_mode)) {
     ImageFind::FindImagePartitions(photo_mask_pix, rotation_, rerotate_,
                                    input_block, this, &part_grid_, &big_parts_);
@@ -630,11 +611,7 @@
     if (textord_tabfind_show_columns) {
       DisplayColumnBounds(&part_sets);
     }
-<<<<<<< HEAD
-    ComputeMeanColumnGap();
-=======
     ComputeMeanColumnGap(any_multi_column);
->>>>>>> 1af9e327
   }
   for (int i = 0; i < part_sets.size(); ++i) {
     ColPartitionSet* line_set = part_sets.get(i);
