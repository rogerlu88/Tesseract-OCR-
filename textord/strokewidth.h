--- conflicted
+++ resolved
@@ -118,19 +118,10 @@
   // part_grid is the output grid of textline partitions.
   // Large blobs that cause overlap are put in separate partitions and added
   // to the big_parts list.
-<<<<<<< HEAD
-  void GradeBlobsIntoPartitions(const FCOORD& rerotation,
-                                TO_BLOCK* block,
-                                Pix* nontext_pix,
-                                const DENORM* denorm,
-                                bool cjk_script,
-                                TextlineProjection* projection,
-=======
   void GradeBlobsIntoPartitions(const FCOORD& rerotation, TO_BLOCK* block,
                                 Pix* nontext_pix, const DENORM* denorm,
                                 bool cjk_script, TextlineProjection* projection,
                                 BLOBNBOX_LIST* diacritic_blobs,
->>>>>>> 1af9e327
                                 ColPartitionGrid* part_grid,
                                 ColPartition_LIST* big_parts);
 
