--- conflicted
+++ resolved
@@ -990,41 +990,6 @@
   }
                                  //turn to spline
   row->baseline = QSPLINE (dest_index, xstarts, coeffs);
-<<<<<<< HEAD
   free(xstarts);
   free(coeffs);
-}
-
-/**********************************************************************
- * blob_y_order
- *
- * Sort function to sort blobs in y from page top.
- **********************************************************************/
-
-inT32 blob_y_order(              //sort function
-                   void *item1,  //items to compare
-                   void *item2) {
-                                 //converted ptr
-  BLOBNBOX *blob1 = *(BLOBNBOX **) item1;
-                                 //converted ptr
-  BLOBNBOX *blob2 = *(BLOBNBOX **) item2;
-
-  if (blob1->bounding_box ().bottom () > blob2->bounding_box ().bottom ())
-    return -1;
-  else if (blob1->bounding_box ().bottom () <
-    blob2->bounding_box ().bottom ())
-    return 1;
-  else {
-    if (blob1->bounding_box ().left () < blob2->bounding_box ().left ())
-      return -1;
-    else if (blob1->bounding_box ().left () >
-      blob2->bounding_box ().left ())
-      return 1;
-    else
-      return 0;
-  }
-=======
-  free_mem(xstarts);
-  free_mem(coeffs);
->>>>>>> b13691fd
 }