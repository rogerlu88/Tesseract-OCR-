--- conflicted
+++ resolved
@@ -71,17 +71,9 @@
         if (IntSimdMatrix::intSimdMatrix) {
           ro = IntSimdMatrix::intSimdMatrix->RoundOutputs(ro);
         }
-<<<<<<< HEAD
-        std::vector<TFloat> base_result(ro);
-        base_result.resize(num_out);
-        IntSimdMatrix::MatrixDotVector(w, scales, u.data(), base_result.data());
-        std::vector<TFloat> test_result(ro);
-        test_result.resize(num_out);
-=======
         std::vector<TFloat> base_result(num_out);
         IntSimdMatrix::MatrixDotVector(w, scales, u.data(), base_result.data());
         std::vector<TFloat> test_result(ro);
->>>>>>> b77cd22f
         std::vector<int8_t> shaped_wi;
         int32_t rounded_num_out;
         matrix.Init(w, shaped_wi, rounded_num_out);
