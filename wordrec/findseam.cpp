--- conflicted
+++ resolved
@@ -66,11 +66,7 @@
   if (new_seam == NULL) return;
   if (chop_debug) {
     tprintf("Pushing new seam with priority %g :", new_priority);
-<<<<<<< HEAD
-    print_seam("seam: ", new_seam);
-=======
     new_seam->Print("seam: ");
->>>>>>> 1af9e327
   }
   if (seams->size() >= MAX_NUM_SEAMS) {
     SeamPair old_pair(0, NULL);
@@ -104,18 +100,9 @@
  * a split of NULL, then no further splits can be supplied by the
  * caller.
  **********************************************************************/
-<<<<<<< HEAD
-void Wordrec::choose_best_seam(SeamQueue* seam_queue,
-                               SPLIT *split,
-                               PRIORITY priority,
-                               SEAM **seam_result,
-                               TBLOB *blob,
-                               SeamPile* seam_pile) {
-=======
 void Wordrec::choose_best_seam(SeamQueue *seam_queue, const SPLIT *split,
                                PRIORITY priority, SEAM **seam_result,
                                TBLOB *blob, SeamPile *seam_pile) {
->>>>>>> 1af9e327
   SEAM *seam;
   char str[80];
   float my_priority;
@@ -125,14 +112,8 @@
     TPOINT split_point = split->point1->pos;
     split_point += split->point2->pos;
     split_point /= 2;
-<<<<<<< HEAD
-    seam = new SEAM(my_priority, split_point, split, NULL, NULL);
-    if (chop_debug > 1)
-      print_seam ("Partial priority    ", seam);
-=======
     seam = new SEAM(my_priority, split_point, *split);
     if (chop_debug > 1) seam->Print("Partial priority    ");
->>>>>>> 1af9e327
     add_seam_to_queue(my_priority, seam, seam_queue);
 
     if (my_priority > chop_good_split)
@@ -146,27 +127,14 @@
     seam_queue->Pop(&seam_pair);
     seam = seam_pair.extract_data();
     /* Set full priority */
-<<<<<<< HEAD
-    my_priority = seam_priority(seam, bbox.left(), bbox.right());
-=======
     my_priority = seam->FullPriority(bbox.left(), bbox.right(),
                                      chop_overlap_knob, chop_centered_maxwidth,
                                      chop_center_knob, chop_width_change_knob);
->>>>>>> 1af9e327
     if (chop_debug) {
       sprintf (str, "Full my_priority %0.0f,  ", my_priority);
       seam->Print(str);
     }
 
-<<<<<<< HEAD
-    if ((*seam_result == NULL || (*seam_result)->priority > my_priority) &&
-        my_priority < chop_ok_split) {
-      /* No crossing */
-      if (constrained_split(seam->split1, blob)) {
-        delete *seam_result;
-        *seam_result = new SEAM(*seam);
-        (*seam_result)->priority = my_priority;
-=======
     if ((*seam_result == NULL || (*seam_result)->priority() > my_priority) &&
         my_priority < chop_ok_split) {
       /* No crossing */
@@ -175,7 +143,6 @@
         delete *seam_result;
         *seam_result = new SEAM(*seam);
         (*seam_result)->set_priority(my_priority);
->>>>>>> 1af9e327
       } else {
         delete seam;
         seam = NULL;
@@ -229,104 +196,6 @@
  **********************************************************************/
 void Wordrec::combine_seam(const SeamPile& seam_pile,
                            const SEAM* seam, SeamQueue* seam_queue) {
-<<<<<<< HEAD
-  register inT16 dist;
-  inT16 bottom1, top1;
-  inT16 bottom2, top2;
-
-  SEAM *new_one;
-  const SEAM *this_one;
-
-  bottom1 = seam->split1->point1->pos.y;
-  if (seam->split1->point2->pos.y >= bottom1)
-    top1 = seam->split1->point2->pos.y;
-  else {
-    top1 = bottom1;
-    bottom1 = seam->split1->point2->pos.y;
-  }
-  if (seam->split2 != NULL) {
-    bottom2 = seam->split2->point1->pos.y;
-    if (seam->split2->point2->pos.y >= bottom2)
-      top2 = seam->split2->point2->pos.y;
-    else {
-      top2 = bottom2;
-      bottom2 = seam->split2->point2->pos.y;
-    }
-  }
-  else {
-    bottom2 = bottom1;
-    top2 = top1;
-  }
-  for (int x = 0; x < seam_pile.size(); ++x) {
-    this_one = seam_pile.get(x).data();
-    dist = seam->location.x - this_one->location.x;
-    if (-SPLIT_CLOSENESS < dist &&
-      dist < SPLIT_CLOSENESS &&
-    seam->priority + this_one->priority < chop_ok_split) {
-      inT16 split1_point1_y = this_one->split1->point1->pos.y;
-      inT16 split1_point2_y = this_one->split1->point2->pos.y;
-      inT16 split2_point1_y = 0;
-      inT16 split2_point2_y = 0;
-      if (this_one->split2) {
-        split2_point1_y = this_one->split2->point1->pos.y;
-        split2_point2_y = this_one->split2->point2->pos.y;
-      }
-      if (
-        /*!tessedit_fix_sideways_chops || */
-        (
-          /* this_one->split1 always exists */
-          (
-            ((split1_point1_y >= top1 && split1_point2_y >= top1) ||
-             (split1_point1_y <= bottom1 && split1_point2_y <= bottom1))
-            &&
-            ((split1_point1_y >= top2 && split1_point2_y >= top2) ||
-             (split1_point1_y <= bottom2 && split1_point2_y <= bottom2))
-          )
-        )
-        &&
-        (
-          this_one->split2 == NULL ||
-          (
-            ((split2_point1_y >= top1 && split2_point2_y >= top1) ||
-             (split2_point1_y <= bottom1 && split2_point2_y <= bottom1))
-            &&
-            ((split2_point1_y >= top2 && split2_point2_y >= top2) ||
-             (split2_point1_y <= bottom2 && split2_point2_y <= bottom2))
-          )
-        )
-      ) {
-        new_one = join_two_seams (seam, this_one);
-        if (new_one != NULL) {
-          if (chop_debug > 1)
-            print_seam ("Combo priority       ", new_one);
-          add_seam_to_queue(new_one->priority, new_one, seam_queue);
-        }
-      }
-    }
-  }
-}
-
-
-/**********************************************************************
- * constrained_split
- *
- * Constrain this split to obey certain rules.  It must not cross any
- * inner outline.  It must not cut off a small chunk of the outline.
- **********************************************************************/
-inT16 Wordrec::constrained_split(SPLIT *split, TBLOB *blob) {
-  TESSLINE *outline;
-
-  if (is_little_chunk (split->point1, split->point2))
-    return (FALSE);
-
-  for (outline = blob->outlines; outline; outline = outline->next) {
-    if (split_bounds_overlap (split, outline) &&
-    crosses_outline (split->point1, split->point2, outline->loop)) {
-      return (FALSE);
-    }
-  }
-  return (TRUE);
-=======
   for (int x = 0; x < seam_pile.size(); ++x) {
     const SEAM *this_one = seam_pile.get(x).data();
     if (seam->CombineableWith(*this_one, SPLIT_CLOSENESS, chop_ok_split)) {
@@ -336,7 +205,6 @@
       add_seam_to_queue(new_one->priority(), new_one, seam_queue);
     }
   }
->>>>>>> 1af9e327
 }
 
 /**********************************************************************
@@ -378,16 +246,9 @@
 
   if (seam == NULL) {
     choose_best_seam(&seam_queue, NULL, BAD_PRIORITY, &seam, blob, &seam_pile);
-<<<<<<< HEAD
-  }
-  else if (seam->priority > chop_good_split) {
-    choose_best_seam(&seam_queue, NULL, seam->priority,
-                     &seam, blob, &seam_pile);
-=======
   } else if (seam->priority() > chop_good_split) {
     choose_best_seam(&seam_queue, NULL, seam->priority(), &seam, blob,
                      &seam_pile);
->>>>>>> 1af9e327
   }
 
   EDGEPT_C_IT it(&new_points);
@@ -404,11 +265,7 @@
   }
 
   if (seam) {
-<<<<<<< HEAD
-    if (seam->priority > chop_ok_split) {
-=======
     if (seam->priority() > chop_ok_split) {
->>>>>>> 1af9e327
       delete seam;
       seam = NULL;
     }
@@ -458,11 +315,7 @@
         SPLIT split(points[x], points[y]);
         priority = partial_split_priority(&split);
 
-<<<<<<< HEAD
-        choose_best_seam(seam_queue, split, priority, seam, blob, seam_pile);
-=======
         choose_best_seam(seam_queue, &split, priority, seam, blob, seam_pile);
->>>>>>> 1af9e327
       }
     }
   }
@@ -498,18 +351,6 @@
                                 &vertical_point, new_points);
     }
 
-<<<<<<< HEAD
-    if (vertical_point &&
-      points[x] != vertical_point->next &&
-      vertical_point != points[x]->next &&
-      weighted_edgept_dist(points[x], vertical_point,
-                           chop_x_y_weight) < chop_split_length) {
-
-      split = new_split (points[x], vertical_point);
-      priority = partial_split_priority (split);
-
-      choose_best_seam(seam_queue, split, priority, seam, blob, seam_pile);
-=======
     if (vertical_point && points[x] != vertical_point->next &&
         vertical_point != points[x]->next &&
         points[x]->WeightedDistance(*vertical_point, chop_x_y_weight) <
@@ -517,7 +358,6 @@
       SPLIT split(points[x], vertical_point);
       priority = partial_split_priority(&split);
       choose_best_seam(seam_queue, &split, priority, seam, blob, seam_pile);
->>>>>>> 1af9e327
     }
   }
 }
